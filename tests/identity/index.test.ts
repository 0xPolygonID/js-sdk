<<<<<<< HEAD
import { IRevocationService, RevocationService } from './../../src/credentials/revocation';
=======
/* eslint-disable no-console */
import { IRevocationService } from './../../src/credentials/revocation';
>>>>>>> f0f311ef
import { IdentityWallet } from '../../src';
import { BjjProvider, KMS, KmsKeyType } from '../../src/kms';
import { InMemoryPrivateKeyStore } from '../../src/kms/store';
import { MerkleTreeType } from '../../src/storage/entities/mt';
import { IDataStorage } from '../../src/storage/interfaces';
import {
  InMemoryCredentialStorage,
  InMemoryIdentityStorage,
  InMemoryMerkleTreeStorage
} from '../../src/storage/memory';
import { defaultEthConnectionConfig, EthStateStorage } from '../../src/storage/blockchain';
import { ClaimRequest, CredentialWallet } from '../../src/credentials';

describe('identity', () => {
  let wallet: IdentityWallet;
  let dataStorage: IDataStorage;
  beforeEach(async () => {
    const memoryKeyStore = new InMemoryPrivateKeyStore();
    const bjjProvider = new BjjProvider(KmsKeyType.BabyJubJub, memoryKeyStore);
    const kms = new KMS();
    kms.registerKeyProvider(KmsKeyType.BabyJubJub, bjjProvider);

    dataStorage = {
      credential: new InMemoryCredentialStorage(),
      identity: new InMemoryIdentityStorage(),
      mt: new InMemoryMerkleTreeStorage(40),
      states: new EthStateStorage(defaultEthConnectionConfig)
    };
    const credWallet = new CredentialWallet(dataStorage);
    wallet = new IdentityWallet(kms, dataStorage, credWallet);
  });
  it('createIdentity', async () => {
    const seedPhrase: Uint8Array = new TextEncoder().encode('seedseedseedseedseedseedseedseed');

    const { did, credential } = await wallet.createIdentity(
      'http://metamask.com/',
      'http://rhs.com/node',
      seedPhrase
    );
    expect(did.toString()).toBe(
      'did:iden3:polygon:mumbai:x5FK8BRpdZTCDp2v4g8jMugssmjUq4eL7oJtBXC1J'
    );
    const dbCred = await dataStorage.credential.findCredentialById(credential.id);
    expect(credential).toBe(dbCred);

    const claimsTree = await dataStorage.mt.getMerkleTreeByIdentifierAndType(
      did.toString(),
      MerkleTreeType.Claims
    );

<<<<<<< HEAD
    expect(claimsTree!.root.bigInt()).not.toBe(0);
=======
    expect(claimsTree?.root.bigInt()).not.toBe(0);
>>>>>>> f0f311ef
  });
  it('createProfile', async () => {
    const seedPhrase: Uint8Array = new TextEncoder().encode('seedseedseedseedseedseedseedseed');

    const { did, credential } = await wallet.createIdentity(
      'http://metamask.com/',
      'http://rhs.com/node',
      seedPhrase
    );
    expect(did.toString()).toBe(
      'did:iden3:polygon:mumbai:x5FK8BRpdZTCDp2v4g8jMugssmjUq4eL7oJtBXC1J'
    );

    const profileDID = await wallet.createProfile(did, 10, 'http://polygonissuer.com/');
    expect(profileDID.toString()).toBe(
      'did:iden3:polygon:mumbai:x6eHDnzugJTh4jF31rJVvr151tgr8YzPpLmYy5Yy4'
    );

    const dbProfile = await dataStorage.identity.getProfileByVerifier('http://polygonissuer.com/');
    expect(dbProfile.id).toBe(profileDID.toString());
    expect(dbProfile.genesisIdentifier).toBe(did.toString());
    expect(dbProfile.nonce).toBe(10);
  });
  it('sign', async () => {
    const seedPhrase: Uint8Array = new TextEncoder().encode('seedseedseedseedseedseedseedseed');

    const { did, credential } = await wallet.createIdentity(
      'http://metamask.com/',
      'http://rhs.com/node',
      seedPhrase
    );
    expect(did.toString()).toBe(
      'did:iden3:polygon:mumbai:x5FK8BRpdZTCDp2v4g8jMugssmjUq4eL7oJtBXC1J'
    );

    const enc = new TextEncoder(); // always utf-8

    const message = enc.encode('payload');
    const sig = await wallet.sign(message, credential);
    console.log(sig.hex());

    expect(sig.hex()).toBe(
      '5fdb4fc15898ee2eeed2ed13c5369a4f28870e51ac1aae8ad1f2108d2d39f38969881d7553344c658e63344e4ddc151fabfed5bf8fcf8663c183248b714d8b03'
    );
  });
  it('generateMtp', async () => {
    const seedPhrase: Uint8Array = new TextEncoder().encode('seedseedseedseedseedseedseedseed');

    const { did, credential } = await wallet.createIdentity(
      'http://metamask.com/',
      'http://rhs.com/node',
      seedPhrase
    );
    expect(did.toString()).toBe(
      'did:iden3:polygon:mumbai:x5FK8BRpdZTCDp2v4g8jMugssmjUq4eL7oJtBXC1J'
    );

    const proof = await wallet.generateClaimMtp(did, credential);

    expect(proof.proof.existence).toBe(true);
  });
  it('generateNonRevProof', async () => {
    const seedPhrase: Uint8Array = new TextEncoder().encode('seedseedseedseedseedseedseedseed');

    const { did, credential } = await wallet.createIdentity(
      'http://metamask.com/',
      'http://rhs.com/node',
      seedPhrase
    );
    expect(did.toString()).toBe(
      'did:iden3:polygon:mumbai:x5FK8BRpdZTCDp2v4g8jMugssmjUq4eL7oJtBXC1J'
    );

    const proof = await wallet.generateNonRevocationMtp(did, credential);

    expect(proof.proof.existence).toBe(false);
  });

  it('generateNonRevProof', async () => {
    const seedPhrase: Uint8Array = new TextEncoder().encode('seedseedseedseedseedseedseedseed');

    const { did, credential } = await wallet.createIdentity(
      seedPhrase,
      'http://metamask.com/',
      'http://rhs.com/node'
    );
    expect(did.toString()).toBe(
      'did:iden3:polygon:mumbai:x5FK8BRpdZTCDp2v4g8jMugssmjUq4eL7oJtBXC1J'
    );

    const proof = await wallet.generateNonRevocationMtp(did, credential);

    expect(proof.proof.existence).toBe(false);
  });

  it('issueCredential', async () => {
    const seedPhraseIssuer: Uint8Array = new TextEncoder().encode(
      'seedseedseedseedseedseedseedseed'
    );
    const seedPhraseUser: Uint8Array = new TextEncoder().encode('userseedseedseedseedseedseeduser');

    const { did: issuerDID, credential: issuerAuthCredential } = await wallet.createIdentity(
      seedPhraseIssuer,
      'http://metamask.com/',
      'http://rhs.com/node'
    );

    expect(issuerDID.toString()).toBe(
      'did:iden3:polygon:mumbai:x5FK8BRpdZTCDp2v4g8jMugssmjUq4eL7oJtBXC1J'
    );

    const { did: userDID, credential: userAuthCredential } = await wallet.createIdentity(
      seedPhraseUser,
      'http://metamask.com/',
      'http://rhs.com/node'
    );

    var claimReq: ClaimRequest = {
      credentialSchema:
        'https://raw.githubusercontent.com/iden3/claim-schema-vocab/main/schemas/json/KYCAgeCredential-v2.json',
      type: 'KYCAgeCredential',
      credentialSubject: {
        id: userDID.toString(),
        birthday: 19960424,
        documentType: 99
      },
      expiration: 12345678888
    };
    await wallet.issueCredential(issuerDID, claimReq, 'http://metamask.com/');
  });
});<|MERGE_RESOLUTION|>--- conflicted
+++ resolved
@@ -1,9 +1,4 @@
-<<<<<<< HEAD
 import { IRevocationService, RevocationService } from './../../src/credentials/revocation';
-=======
-/* eslint-disable no-console */
-import { IRevocationService } from './../../src/credentials/revocation';
->>>>>>> f0f311ef
 import { IdentityWallet } from '../../src';
 import { BjjProvider, KMS, KmsKeyType } from '../../src/kms';
 import { InMemoryPrivateKeyStore } from '../../src/kms/store';
@@ -54,11 +49,7 @@
       MerkleTreeType.Claims
     );
 
-<<<<<<< HEAD
-    expect(claimsTree!.root.bigInt()).not.toBe(0);
-=======
     expect(claimsTree?.root.bigInt()).not.toBe(0);
->>>>>>> f0f311ef
   });
   it('createProfile', async () => {
     const seedPhrase: Uint8Array = new TextEncoder().encode('seedseedseedseedseedseedseedseed');
@@ -141,9 +132,9 @@
     const seedPhrase: Uint8Array = new TextEncoder().encode('seedseedseedseedseedseedseedseed');
 
     const { did, credential } = await wallet.createIdentity(
-      seedPhrase,
       'http://metamask.com/',
-      'http://rhs.com/node'
+      'http://rhs.com/node',
+      seedPhrase
     );
     expect(did.toString()).toBe(
       'did:iden3:polygon:mumbai:x5FK8BRpdZTCDp2v4g8jMugssmjUq4eL7oJtBXC1J'
@@ -161,9 +152,10 @@
     const seedPhraseUser: Uint8Array = new TextEncoder().encode('userseedseedseedseedseedseeduser');
 
     const { did: issuerDID, credential: issuerAuthCredential } = await wallet.createIdentity(
-      seedPhraseIssuer,
       'http://metamask.com/',
-      'http://rhs.com/node'
+      'http://rhs.com/node',
+      seedPhraseIssuer
+
     );
 
     expect(issuerDID.toString()).toBe(
@@ -171,9 +163,9 @@
     );
 
     const { did: userDID, credential: userAuthCredential } = await wallet.createIdentity(
-      seedPhraseUser,
       'http://metamask.com/',
-      'http://rhs.com/node'
+      'http://rhs.com/node',
+      seedPhraseUser
     );
 
     var claimReq: ClaimRequest = {
