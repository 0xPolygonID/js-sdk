--- conflicted
+++ resolved
@@ -26,12 +26,9 @@
 import { assert, expect } from 'chai';
 import fetchMock from 'fetch-mock';
 import { after } from 'mocha';
-<<<<<<< HEAD
-import { proving } from '@iden3/js-jwz';
-=======
 import { CredentialStatusResolverRegistry } from '../../src/credentials';
 import { RHSResolver } from '../../src/credentials';
->>>>>>> dbd77935
+import { proving } from '@iden3/js-jwz';
 
 describe('fetch', () => {
   let idWallet: IdentityWallet;
