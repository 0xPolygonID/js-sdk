import {
  CredentialsOfferMessage,
  FetchHandler,
  IFetchHandler,
  IPackageManager,
  IDataStorage,
  IdentityWallet,
  CredentialWallet,
  CredentialStatusResolverRegistry,
  RHSResolver,
  CredentialStatusType,
  W3CCredential,
  PROTOCOL_CONSTANTS,
  byteEncoder,
  CredentialFetchRequestMessage,
  CredentialRequest,
  CredentialIssuanceMessage,
  FSCircuitStorage,
  ProofService,
  CircuitId
} from '../../src';

import {
  MOCK_STATE_STORAGE,
  RHS_URL,
  SEED_ISSUER,
  SEED_USER,
  createIdentity,
  getInMemoryDataStorage,
  getPackageMgr,
  registerBJJIntoInMemoryKMS
} from '../helpers';

import * as uuid from 'uuid';
import { expect } from 'chai';
import fetchMock from '@gr2m/fetch-mock';
import path from 'path';

describe('fetch', () => {
  let idWallet: IdentityWallet;
  let credWallet: CredentialWallet;

  let dataStorage: IDataStorage;
  let fetchHandler: IFetchHandler;
  let packageMgr: IPackageManager;
  const agentUrl = 'https://testagent.com/';

<<<<<<< HEAD
  const mockedToken = 'jwz token to fetch credential';

  const mockStateStorage: IStateStorage = {
    getLatestStateById: async () => {
      throw new Error(VerifiableConstants.ERRORS.IDENTITY_DOES_NOT_EXIST);
    },
    getStateInfoByIdAndState: async () => {
      throw new Error(VerifiableConstants.ERRORS.IDENTITY_DOES_NOT_EXIST);
    },
    publishState: async () => {
      return '0xc837f95c984892dbcc3ac41812ecb145fedc26d7003202c50e1b87e226a9b33c';
    },
    getGISTProof: (): Promise<StateProof> => {
      return Promise.resolve({
        root: 0n,
        existence: false,
        siblings: [],
        index: 0n,
        value: 0n,
        auxExistence: false,
        auxIndex: 0n,
        auxValue: 0n
      });
    },
    getGISTRootInfo: (): Promise<RootInfo> => {
      return Promise.resolve({
        root: 0n,
        replacedByRoot: 0n,
        createdAtTimestamp: 0n,
        replacedAtTimestamp: 0n,
        createdAtBlock: 0n,
        replacedAtBlock: 0n
      });
    }
  };

  const mockedCredResponse = `{
=======
  const issuanceResponseMock = `{
>>>>>>> 6737fe49
    "body": {
        "credential": {
            "@context": [
                "https://www.w3.org/2018/credentials/v1",
                "https://schema.iden3.io/core/jsonld/iden3proofs.jsonld",
                "https://raw.githubusercontent.com/iden3/claim-schema-vocab/main/schemas/json-ld/kyc-v100.json-ld"
            ],
            "credentialSchema": {
                "id": "https://raw.githubusercontent.com/iden3/claim-schema-vocab/main/schemas/json/KYCAgeCredential-v100.json",
                "type": "JsonSchemaValidator2018"
            },
            "credentialStatus": {
                "id": "http://localhost:8001/api/v1/identities/did%3Aiden3%3AtSsTSJY6g9yUc54FFH6yhx2ymZNtsuTAD9p3avWCb/claims/revocation/status/3701011735",
                "revocationNonce": 3701011735,
                "type": "SparseMerkleTreeProof"
            },
            "credentialSubject": {
                "birthday": 19960424,
                "documentType": 99,
                "id": "did:polygonid:polygon:mumbai:2qGGMEVZUHU1boxfqiRR1fs31xPkJMTxENESLSRchZ",
                "type": "KYCAgeCredential"
            },
            "expirationDate": "2361-03-21T21:14:48+02:00",
            "id": "http://localhost:8001/api/v1/identities/did:iden3:tSsTSJY6g9yUc54FFH6yhx2ymZNtsuTAD9p3avWCb/claims/d04fcbf8-b373-11ed-88d2-de17148ce1ce",
            "issuanceDate": "2023-02-23T14:15:51.58546+02:00",
            "issuer": "did:iden3:tSsTSJY6g9yUc54FFH6yhx2ymZNtsuTAD9p3avWCb",
            "proof": [
                {
                    "coreClaim": "06ce4f021d1d9fe3b5dd115882f469ce2a000000000000000000000000000000021253a8d5867185af98ef6bb512c021fc5f099e3ac82f9b924b353128e20c005cff21a8096a19e3198035035c815a2c4d2384ea6b9b2c4a6cc3b9aebff2dc1d000000000000000000000000000000000000000000000000000000000000000017f598dc00000000281cdcdf0200000000000000000000000000000000000000000000000000000000000000000000000000000000000000000000000000000000000000000000000000000000000000000000000000000000000000000000000000000000000000000000000000000000000000000000000000000000000000",
                    "issuerData": {
                        "authCoreClaim": "cca3371a6cb1b715004407e325bd993c0000000000000000000000000000000000000000000000000000000000000000000000000000000000000000000000004ccf39129a7759649ab1a70538602ca651f76abc1e9b7b7b84db2faa48037a0bd55ec8cdd16d2989f0a5c9824b578c914bd0fd10746bec83075773931d6cb1290000000000000000000000000000000000000000000000000000000000000000000000000000000000000000000000000000000000000000000000000000000000000000000000000000000000000000000000000000000000000000000000000000000000000000000000000000000000000000000000000000000000000000",
                        "credentialStatus": {
                            "id": "http://localhost:8001/api/v1/identities/did%3Aiden3%3AtSsTSJY6g9yUc54FFH6yhx2ymZNtsuTAD9p3avWCb/claims/revocation/status/0",
                            "revocationNonce": 0,
                            "type": "SparseMerkleTreeProof"
                        },
                        "id": "did:iden3:tSsTSJY6g9yUc54FFH6yhx2ymZNtsuTAD9p3avWCb",
                        "mtp": {
                            "existence": true,
                            "siblings": [
                                "307532286953684850322725598023921449547946667992416711686417617300288340824"
                            ]
                        },
                        "state": {
                            "claimsTreeRoot": "188a0b752a0add6ab1b4639b2529999de16cffb42a251074b67551b838404330",
                            "value": "e74265e2e3c054db09bab873642d9675727538a7010f4dbd8250eed06ca54100"
                        }
                    },
                    "signature": "62affc0893c76c1e9e279ea0a5b7a48d0fc186d6133303fcd924ae5d3cc0b39fd6791fe0903a80501707f272724ee889f134c64035e40a956fd0cf1c3e4baa02",
                    "type": "BJJSignature2021"
                }
            ],
            "type": [
                "VerifiableCredential",
                "KYCAgeCredential"
            ]
        }
    },
    "from": "did:iden3:tSsTSJY6g9yUc54FFH6yhx2ymZNtsuTAD9p3avWCb",
    "id": "30e37e90-2242-4a36-b475-799047d60481",
    "to": "did:polygonid:polygon:mumbai:2qGGMEVZUHU1boxfqiRR1fs31xPkJMTxENESLSRchZ",
    "typ": "application/iden3comm-plain-json",
    "type": "https://iden3-communication.io/credentials/1.0/issuance-response"
}`;

  beforeEach(async () => {
    const kms = registerBJJIntoInMemoryKMS();
    dataStorage = getInMemoryDataStorage(MOCK_STATE_STORAGE);
    const circuitStorage = new FSCircuitStorage({
      dirname: path.join(__dirname, '../proofs/testdata')
    });
    const resolvers = new CredentialStatusResolverRegistry();
    resolvers.register(
      CredentialStatusType.Iden3ReverseSparseMerkleTreeProof,
      new RHSResolver(dataStorage.states)
    );
    credWallet = new CredentialWallet(dataStorage, resolvers);
    idWallet = new IdentityWallet(kms, dataStorage, credWallet);

    const proofService = new ProofService(idWallet, credWallet, circuitStorage, MOCK_STATE_STORAGE);
    packageMgr = await getPackageMgr(
      await circuitStorage.loadCircuitData(CircuitId.AuthV2),
      proofService.generateAuthV2Inputs.bind(proofService),
      proofService.verifyState.bind(proofService)
    );
    fetchHandler = new FetchHandler(packageMgr, {
      credentialWallet: credWallet
    });
  });

  it('fetch credential issued to genesis did', async () => {
    fetchMock.spy();
    fetchMock.post(agentUrl, JSON.parse(issuanceResponseMock));
    const { did: userDID, credential: cred } = await createIdentity(idWallet, {
      seed: SEED_USER
    });

    expect(cred).not.to.be.undefined;

    const { did: issuerDID, credential: issuerAuthCredential } = await createIdentity(idWallet, {
      seed: SEED_ISSUER
    });

    expect(issuerAuthCredential).not.to.be.undefined;

    const id = uuid.v4();
    const authReq: CredentialsOfferMessage = {
      id,
      typ: PROTOCOL_CONSTANTS.MediaType.PlainMessage,
      type: PROTOCOL_CONSTANTS.PROTOCOL_MESSAGE_TYPE.CREDENTIAL_OFFER_MESSAGE_TYPE,
      thid: id,
      body: {
        url: agentUrl,
        credentials: [{ id: 'https://credentialId', description: 'kyc age credentials' }]
      },
      from: issuerDID.string(),
      to: userDID.string()
    };

    const msgBytes = byteEncoder.encode(JSON.stringify(authReq));

    const res = await fetchHandler.handleCredentialOffer(msgBytes);

    await credWallet.saveAll(res);

    expect(res).to.be.a('array');
    expect(res).to.have.length(1);
    const w3cCred = W3CCredential.fromJSON(JSON.parse(issuanceResponseMock).body.credential);

    expect(Object.entries(res[0]).toString()).to.equal(Object.entries(w3cCred).toString());
    fetchMock.restore();
  });

  it('handle credential fetch and issuance requests', async () => {
    const { did: userDID, credential: cred } = await createIdentity(idWallet, {
      seed: SEED_USER
    });
    expect(cred).not.to.be.undefined;

    const { did: issuerDID, credential: issuerAuthCredential } = await createIdentity(idWallet, {
      seed: SEED_ISSUER
    });

    expect(issuerAuthCredential).not.to.be.undefined;

    const claimReq: CredentialRequest = {
      credentialSchema:
        'https://raw.githubusercontent.com/iden3/claim-schema-vocab/main/schemas/json/kyc-nonmerklized.json',
      type: 'KYCAgeCredential',
      credentialSubject: {
        id: userDID.string(),
        birthday: 19960424,
        documentType: 99
      },
      expiration: 2793526400,
      revocationOpts: {
        type: CredentialStatusType.Iden3ReverseSparseMerkleTreeProof,
        id: RHS_URL
      }
    };

    const issuedCred = await idWallet.issueCredential(issuerDID, claimReq);
    await credWallet.save(issuedCred);

    const id = uuid.v4();
    const authReq: CredentialFetchRequestMessage = {
      id,
      typ: PROTOCOL_CONSTANTS.MediaType.PlainMessage,
      type: PROTOCOL_CONSTANTS.PROTOCOL_MESSAGE_TYPE.CREDENTIAL_FETCH_REQUEST_MESSAGE_TYPE,
      thid: id,
      body: {
        id: issuedCred.id
      },
      from: userDID.string(),
      to: issuerDID.string()
    };

    const msgBytes = byteEncoder.encode(JSON.stringify(authReq));

    const res = await fetchHandler.handleCredentialFetchRequest(msgBytes);

    expect(res).to.be.a('Uint8Array');

    const issueanceMsg = await FetchHandler.unpackMessage<CredentialIssuanceMessage>(
      packageMgr,
      res,
      PROTOCOL_CONSTANTS.PROTOCOL_MESSAGE_TYPE.CREDENTIAL_ISSUANCE_RESPONSE_MESSAGE_TYPE
    );

    expect(issueanceMsg).not.to.be.undefined;
    expect(issueanceMsg.body).not.to.be.undefined;
    expect(issueanceMsg.body?.credential).not.to.be.undefined;
    expect(issueanceMsg.body?.credential.id).to.equal(issuedCred.id);

    const newId = uuid.v4();

    issueanceMsg.body = {
      credential: { ...issueanceMsg.body?.credential, id: newId } as W3CCredential
    };

    await fetchHandler.handleIssuanceResponseMessage(
      byteEncoder.encode(JSON.stringify(issueanceMsg))
    );

    const cred2 = await credWallet.findById(newId);
    expect(cred2).not.to.be.undefined;
  });
});<|MERGE_RESOLUTION|>--- conflicted
+++ resolved
@@ -45,47 +45,7 @@
   let packageMgr: IPackageManager;
   const agentUrl = 'https://testagent.com/';
 
-<<<<<<< HEAD
-  const mockedToken = 'jwz token to fetch credential';
-
-  const mockStateStorage: IStateStorage = {
-    getLatestStateById: async () => {
-      throw new Error(VerifiableConstants.ERRORS.IDENTITY_DOES_NOT_EXIST);
-    },
-    getStateInfoByIdAndState: async () => {
-      throw new Error(VerifiableConstants.ERRORS.IDENTITY_DOES_NOT_EXIST);
-    },
-    publishState: async () => {
-      return '0xc837f95c984892dbcc3ac41812ecb145fedc26d7003202c50e1b87e226a9b33c';
-    },
-    getGISTProof: (): Promise<StateProof> => {
-      return Promise.resolve({
-        root: 0n,
-        existence: false,
-        siblings: [],
-        index: 0n,
-        value: 0n,
-        auxExistence: false,
-        auxIndex: 0n,
-        auxValue: 0n
-      });
-    },
-    getGISTRootInfo: (): Promise<RootInfo> => {
-      return Promise.resolve({
-        root: 0n,
-        replacedByRoot: 0n,
-        createdAtTimestamp: 0n,
-        replacedAtTimestamp: 0n,
-        createdAtBlock: 0n,
-        replacedAtBlock: 0n
-      });
-    }
-  };
-
-  const mockedCredResponse = `{
-=======
   const issuanceResponseMock = `{
->>>>>>> 6737fe49
     "body": {
         "credential": {
             "@context": [
