--- conflicted
+++ resolved
@@ -26,31 +26,17 @@
   FetchHandler,
   IFetchHandler,
   IPackageManager,
-<<<<<<< HEAD
-  PackageManager
-} from '../../src/iden3comm';
-import * as uuid from 'uuid';
-import { MediaType, PROTOCOL_MESSAGE_TYPE } from '../../src/iden3comm/constants';
-import { byteEncoder } from '../../src/';
-import { Blockchain, DID, DidMethod, NetworkId } from '@iden3/js-iden3-core';
-=======
   PackageManager,
   PlainPacker,
   PROTOCOL_CONSTANTS
 } from '../../src/iden3comm';
 import * as uuid from 'uuid';
 import { byteEncoder } from '../../src/utils';
-import { Blockchain, DidMethod, NetworkId } from '@iden3/js-iden3-core';
->>>>>>> cffb27f0
+import { Blockchain, DID, DidMethod, NetworkId } from '@iden3/js-iden3-core';
 import { assert, expect } from 'chai';
 import fetchMock from '@4c/fetch-mock';
 import { after } from 'mocha';
-<<<<<<< HEAD
-import { CredentialStatusResolverRegistry } from '../../src/credentials';
-import { RHSResolver } from '../../src/credentials';
 import { proving } from '@iden3/js-jwz';
-=======
->>>>>>> cffb27f0
 
 describe('fetch', () => {
   let idWallet: IdentityWallet;
@@ -189,14 +175,7 @@
       envelope: Uint8Array
     ): Promise<{ unpackedMessage: BasicMessage; unpackedMediaType: PROTOCOL_CONSTANTS.MediaType }> {
       const msg = await new PlainPacker().unpack(envelope);
-<<<<<<< HEAD
-      return { unpackedMessage: msg, unpackedMediaType: MediaType.PlainMessage };
-    };
-    packageMgr.pack = async (): Promise<Uint8Array> => {
-      return byteEncoder.encode(mockedToken);
-=======
       return { unpackedMessage: msg, unpackedMediaType: PROTOCOL_CONSTANTS.MediaType.PlainMessage };
->>>>>>> cffb27f0
     };
     packageMgr.pack = async (): Promise<Uint8Array> => byteEncoder.encode(mockedToken);
     fetchHandler = new FetchHandler(packageMgr);
@@ -246,7 +225,7 @@
         url: agentUrl,
         credentials: [{ id: 'https://credentialId', description: 'kyc age credentials' }]
       } as CredentialsOfferMessageBody,
-      from: DID.idFromDID(issuerDID).string()
+      from: issuerDID.string()
     };
 
     const msgBytes = byteEncoder.encode(JSON.stringify(authReq));
@@ -255,7 +234,7 @@
       did: userDID,
       offer: msgBytes,
       packer: {
-        mediaType: MediaType.ZKPMessage,
+        mediaType: PROTOCOL_CONSTANTS.MediaType.ZKPMessage,
         provingMethodAlg: proving.provingMethodGroth16AuthV2Instance.methodAlg
       }
     });
