--- conflicted
+++ resolved
@@ -51,11 +51,8 @@
 } from '../../src/iden3comm/types/protocol/payment';
 import { Contract, ethers, JsonRpcProvider } from 'ethers';
 import { fail } from 'assert';
-<<<<<<< HEAD
 import { DIDResolutionResult } from 'did-resolver';
-=======
 import nock from 'nock';
->>>>>>> 51087949
 
 describe('payment-request handler', () => {
   afterEach(() => {
@@ -701,13 +698,9 @@
     const newAgent = `${agent}.ua`;
     nock(newAgent).post('/').reply(200, '');
 
-<<<<<<< HEAD
-    const paymentRequest = createPaymentRequest(issuerDID, userDID, agent, [
+    const paymentRequest = createPaymentRequest(issuerDID, userDID, newAgent, [
       paymentReqCryptoV1Info
     ]);
-=======
-    const paymentRequest = createPaymentRequest(issuerDID, userDID, newAgent, [paymentReqInfo]);
->>>>>>> 51087949
     const msgBytesRequest = await packageManager.pack(
       MediaType.PlainMessage,
       byteEncoder.encode(JSON.stringify(paymentRequest)),
