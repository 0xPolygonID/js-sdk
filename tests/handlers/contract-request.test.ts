/* eslint-disable no-console */
import { Identity, Profile } from '../../src/storage/entities/identity';
import { IdentityStorage } from '../../src/storage/shared/identity-storage';
import { PlainPacker } from '../../src/iden3comm/packers/plain';
import {
  CredentialStorage,
  FSCircuitStorage,
  IdentityWallet,
  byteEncoder,
  EthStateStorage,
  OnChainZKPVerifier,
  defaultEthConnectionConfig,
  hexToBytes
} from '../../src';
import { IDataStorage, IStateStorage, IOnChainZKPVerifier } from '../../src/storage/interfaces';
import { InMemoryDataSource, InMemoryMerkleTreeStorage } from '../../src/storage/memory';
import { CredentialRequest, CredentialWallet } from '../../src/credentials';
import { IProofService, ProofService } from '../../src/proof';
import { CircuitId } from '../../src/circuits';
import {
  CredentialStatusType,
  ProofType,
  VerifiableConstants,
  W3CCredential
} from '../../src/verifiable';
import { RootInfo, StateProof } from '../../src/storage/entities/state';
import path from 'path';
import { CircuitData } from '../../src/storage/entities/circuitData';
import {
  AuthDataPrepareFunc,
  ContractInvokeHandlerOptions,
  ContractInvokeRequest,
  ContractInvokeRequestBody,
  ContractInvokeResponse,
  ContractInvokeTransactionData,
  ContractMessageHandlerOptions,
  ContractRequestHandler,
  DataPrepareHandlerFunc,
  IContractRequestHandler,
  IPackageManager,
  PackageManager,
  ProvingParams,
  StateVerificationFunc,
  VerificationHandlerFunc,
  VerificationParams,
  ZeroKnowledgeProofRequest,
  ZeroKnowledgeProofResponse,
  ZKPPacker
} from '../../src/iden3comm';
import { proving } from '@iden3/js-jwz';
import * as uuid from 'uuid';
import { MediaType, PROTOCOL_MESSAGE_TYPE } from '../../src/iden3comm/constants';
import { Blockchain, BytesHelper, DidMethod, NetworkId } from '@iden3/js-iden3-core';
import { expect } from 'chai';
import { CredentialStatusResolverRegistry } from '../../src/credentials';
import { RHSResolver } from '../../src/credentials';
import { ethers, JsonRpcProvider, Signer } from 'ethers';
import { registerKeyProvidersInMemoryKMS, RPC_URL } from '../helpers';
import { AbstractMessageHandler } from '../../src/iden3comm/handlers/message-handler';

describe('contract-request', () => {
  let idWallet: IdentityWallet;
  let credWallet: CredentialWallet;

  let dataStorage: IDataStorage;
  let proofService: IProofService;
  let contractRequestHandler: IContractRequestHandler;
  let packageMgr: IPackageManager;
  const rhsUrl = process.env.RHS_URL as string;
  const rpcUrl = process.env.RPC_URL as string;
  const ipfsNodeURL = process.env.IPFS_URL as string;
  const walletKey = process.env.WALLET_KEY as string;

  const seedPhraseIssuer: Uint8Array = byteEncoder.encode('seedseedseedseedseedseedseedseed');
  const seedPhrase: Uint8Array = byteEncoder.encode('seedseedseedseedseedseedseeduser');

  const mockStateStorage: IStateStorage = {
    getLatestStateById: async () => {
      throw new Error(VerifiableConstants.ERRORS.IDENTITY_DOES_NOT_EXIST);
    },
    getStateInfoByIdAndState: async () => {
      throw new Error(VerifiableConstants.ERRORS.IDENTITY_DOES_NOT_EXIST);
    },
    publishState: async () => {
      return '0xc837f95c984892dbcc3ac41812ecb145fedc26d7003202c50e1b87e226a9b33c';
    },
    publishStateGeneric: async () => {
      return '0xc837f95c984892dbcc3ac41812ecb145fedc26d7003202c50e1b87e226a9b33c';
    },
    getGISTProof: (): Promise<StateProof> => {
      return Promise.resolve({
        root: 0n,
        existence: false,
        siblings: [],
        index: 0n,
        value: 0n,
        auxExistence: false,
        auxIndex: 0n,
        auxValue: 0n
      });
    },
    getGISTRootInfo: (): Promise<RootInfo> => {
      return Promise.resolve({
        root: 0n,
        replacedByRoot: 0n,
        createdAtTimestamp: 0n,
        replacedAtTimestamp: 0n,
        createdAtBlock: 0n,
        replacedAtBlock: 0n
      });
    },
    getRpcProvider() {
      return new JsonRpcProvider(RPC_URL);
    }
  };

  const mockZKPVerifier: IOnChainZKPVerifier = {
    submitZKPResponse: async (
      signer: Signer,
      txData: ContractInvokeTransactionData,
      zkProofResponses: ZeroKnowledgeProofResponse[]
    ) => {
      const response = new Map<string, ZeroKnowledgeProofResponse>();
      response.set('txhash1', zkProofResponses[0]);
      return response;
    },

    submitZKPResponseV2: async (
      signer: Signer,
      txData: ContractInvokeTransactionData,
      zkProofResponses: ZeroKnowledgeProofResponse[]
    ) => {
      const response = new Map<string, ZeroKnowledgeProofResponse[]>();
      response.set('txhash1', zkProofResponses);
      return response;
    },

    prepareTxArgsSubmitV1: async () => {
      return [];
    },

    prepareTxArgsSubmitV2: async () => {
      return [];
    }
  };

  const getPackageMgr = async (
    circuitData: CircuitData,
    prepareFn: AuthDataPrepareFunc,
    stateVerificationFn: StateVerificationFunc
  ): Promise<IPackageManager> => {
    const authInputsHandler = new DataPrepareHandlerFunc(prepareFn);

    const verificationFn = new VerificationHandlerFunc(stateVerificationFn);
    const mapKey = proving.provingMethodGroth16AuthV2Instance.methodAlg.toString();

    if (!circuitData.verificationKey) {
      throw new Error(`verification key doesn't exist for ${circuitData.circuitId}`);
    }
    const verificationParamMap: Map<string, VerificationParams> = new Map([
      [
        mapKey,
        {
          key: circuitData.verificationKey,
          verificationFn
        }
      ]
    ]);

    if (!circuitData.provingKey) {
      throw new Error(`proving doesn't exist for ${circuitData.circuitId}`);
    }
    if (!circuitData.wasm) {
      throw new Error(`wasm file doesn't exist for ${circuitData.circuitId}`);
    }
    const provingParamMap: Map<string, ProvingParams> = new Map();
    provingParamMap.set(mapKey, {
      dataPreparer: authInputsHandler,
      provingKey: circuitData.provingKey,
      wasm: circuitData.wasm
    });

    const mgr: IPackageManager = new PackageManager();
    const packer = new ZKPPacker(provingParamMap, verificationParamMap);
    const plainPacker = new PlainPacker();
    mgr.registerPackers([packer, plainPacker]);

    return mgr;
  };

  beforeEach(async () => {
    const kms = registerKeyProvidersInMemoryKMS();
    dataStorage = {
      credential: new CredentialStorage(new InMemoryDataSource<W3CCredential>()),
      identity: new IdentityStorage(
        new InMemoryDataSource<Identity>(),
        new InMemoryDataSource<Profile>()
      ),
      mt: new InMemoryMerkleTreeStorage(40),
      states: mockStateStorage
    };
    const circuitStorage = new FSCircuitStorage({
      dirname: path.join(__dirname, '../proofs/testdata')
    });

    const resolvers = new CredentialStatusResolverRegistry();
    resolvers.register(
      CredentialStatusType.Iden3ReverseSparseMerkleTreeProof,
      new RHSResolver(dataStorage.states)
    );
    credWallet = new CredentialWallet(dataStorage, resolvers);
    idWallet = new IdentityWallet(kms, dataStorage, credWallet);

    proofService = new ProofService(idWallet, credWallet, circuitStorage, mockStateStorage, {
      ipfsNodeURL
    });
    packageMgr = await getPackageMgr(
      await circuitStorage.loadCircuitData(CircuitId.AuthV2),
      proofService.generateAuthV2Inputs.bind(proofService),
      proofService.verifyState.bind(proofService)
    );
    contractRequestHandler = new ContractRequestHandler(packageMgr, proofService, mockZKPVerifier);
  });

  it('contract request flow', async () => {
    const { did: userDID, credential: cred } = await idWallet.createIdentity({
      method: DidMethod.Iden3,
      blockchain: Blockchain.Polygon,
      networkId: NetworkId.Amoy,
      seed: seedPhrase,
      revocationOpts: {
        type: CredentialStatusType.Iden3ReverseSparseMerkleTreeProof,
        id: rhsUrl
      }
    });

    expect(cred).not.to.be.undefined;

    const { did: issuerDID, credential: issuerAuthCredential } = await idWallet.createIdentity({
      method: DidMethod.Iden3,
      blockchain: Blockchain.Polygon,
      networkId: NetworkId.Amoy,
      seed: seedPhraseIssuer,
      revocationOpts: {
        type: CredentialStatusType.Iden3ReverseSparseMerkleTreeProof,
        id: rhsUrl
      }
    });
    expect(issuerAuthCredential).not.to.be.undefined;

    const claimReq: CredentialRequest = {
      credentialSchema:
        'https://raw.githubusercontent.com/iden3/claim-schema-vocab/main/schemas/json/kyc-nonmerklized.json',
      type: 'KYCAgeCredential',
      credentialSubject: {
        id: userDID.string(),
        birthday: 19960424,
        documentType: 99
      },
      expiration: 2793526400,
      revocationOpts: {
        type: CredentialStatusType.Iden3ReverseSparseMerkleTreeProof,
        id: rhsUrl
      }
    };
    const issuerCred = await idWallet.issueCredential(issuerDID, claimReq);

    await credWallet.save(issuerCred);

    const proofReq: ZeroKnowledgeProofRequest = {
      id: 1,
      circuitId: CircuitId.AtomicQueryV3OnChain,
      optional: false,
      query: {
        allowedIssuers: ['*'],
        type: claimReq.type,
        context:
          'https://raw.githubusercontent.com/iden3/claim-schema-vocab/main/schemas/json-ld/kyc-nonmerklized.jsonld',
        credentialSubject: {
          documentType: {
            $eq: 99
          }
        }
      }
    };

    const transactionData: ContractInvokeTransactionData = {
      contract_address: '0x134b1be34911e39a8397ec6289782989729807a4',
      method_id: 'b68967e2',
      chain_id: 80001
    };

    const ciRequestBody: ContractInvokeRequestBody = {
      reason: 'reason',
      transaction_data: transactionData,
      scope: [proofReq as ZeroKnowledgeProofRequest]
    };

    const id = uuid.v4();
    const ciRequest: ContractInvokeRequest = {
      id,
      typ: MediaType.PlainMessage,
      type: PROTOCOL_MESSAGE_TYPE.CONTRACT_INVOKE_REQUEST_MESSAGE_TYPE,
      thid: id,
      body: ciRequestBody,
      from: issuerDID.string()
    };

    const ethSigner = new ethers.Wallet(walletKey);

    const options: ContractInvokeHandlerOptions = {
      ethSigner,
      challenge: BigInt(112312)
    };
    const msgBytes = byteEncoder.encode(JSON.stringify(ciRequest));
    const ciResponse = await contractRequestHandler.handleContractInvokeRequest(
      userDID,
      msgBytes,
      options
    );

    expect((ciResponse as Map<string, ZeroKnowledgeProofResponse>).has('txhash1')).to.be.true;
  });

  // SKIPPED : integration test
  it.skip('contract request flow - integration test', async () => {
    const stateEthConfig = defaultEthConnectionConfig;
    stateEthConfig.url = rpcUrl;
    stateEthConfig.contractAddress = '0x1a4cC30f2aA0377b0c3bc9848766D90cb4404124';
    stateEthConfig.chainId = 80002;

    const kms = registerKeyProvidersInMemoryKMS();
    dataStorage = {
      credential: new CredentialStorage(new InMemoryDataSource<W3CCredential>()),
      identity: new IdentityStorage(
        new InMemoryDataSource<Identity>(),
        new InMemoryDataSource<Profile>()
      ),
      mt: new InMemoryMerkleTreeStorage(40),
      states: new EthStateStorage(stateEthConfig)
    };
    const circuitStorage = new FSCircuitStorage({
      dirname: path.join(__dirname, '../proofs/testdata')
    });

    const resolvers = new CredentialStatusResolverRegistry();
    resolvers.register(
      CredentialStatusType.Iden3ReverseSparseMerkleTreeProof,
      new RHSResolver(dataStorage.states)
    );
    credWallet = new CredentialWallet(dataStorage, resolvers);
    idWallet = new IdentityWallet(kms, dataStorage, credWallet);

    proofService = new ProofService(idWallet, credWallet, circuitStorage, dataStorage.states, {
      ipfsNodeURL
    });
    packageMgr = await getPackageMgr(
      await circuitStorage.loadCircuitData(CircuitId.AuthV2),
      proofService.generateAuthV2Inputs.bind(proofService),
      proofService.verifyState.bind(proofService)
    );

    const { did: userDID, credential: cred } = await idWallet.createIdentity({
      method: DidMethod.Iden3,
      blockchain: Blockchain.Polygon,
      networkId: NetworkId.Amoy,
      seed: seedPhrase,
      revocationOpts: {
        type: CredentialStatusType.Iden3ReverseSparseMerkleTreeProof,
        id: rhsUrl
      }
    });

    expect(cred).not.to.be.undefined;

    const { did: issuerDID, credential: issuerAuthCredential } = await idWallet.createIdentity({
      method: DidMethod.Iden3,
      blockchain: Blockchain.Polygon,
      networkId: NetworkId.Amoy,
      seed: seedPhraseIssuer,
      revocationOpts: {
        type: CredentialStatusType.Iden3ReverseSparseMerkleTreeProof,
        id: rhsUrl
      }
    });
    expect(issuerAuthCredential).not.to.be.undefined;

    const claimReq: CredentialRequest = {
      credentialSchema:
        'https://raw.githubusercontent.com/iden3/claim-schema-vocab/main/schemas/json/KYCAgeCredential-v3.json',
      type: 'KYCAgeCredential',
      credentialSubject: {
        id: userDID.string(),
        birthday: 19960424,
        documentType: 99
      },
      expiration: 2793526400,
      revocationOpts: {
        type: CredentialStatusType.Iden3ReverseSparseMerkleTreeProof,
        id: rhsUrl
      }
    };
    const issuerCred = await idWallet.issueCredential(issuerDID, claimReq);

    await credWallet.save(issuerCred);

    const proofReq: ZeroKnowledgeProofRequest = {
      id: 200,
      circuitId: CircuitId.AtomicQuerySigV2OnChain,
      optional: false,
      query: {
        allowedIssuers: ['*'],
        type: claimReq.type,
        context:
          'https://raw.githubusercontent.com/iden3/claim-schema-vocab/main/schemas/json-ld/kyc-v3.json-ld',
        credentialSubject: {
          birthday: {
            $lt: 20020101
          }
        }
      }
    };

    const contractAddress = '0x2b23e5cF70D133fFaA7D8ba61E1bAC4637253880';
    const conf = defaultEthConnectionConfig;
    conf.contractAddress = contractAddress;
    conf.url = rpcUrl;
    conf.chainId = 80002;

    const zkpVerifier = new OnChainZKPVerifier([conf]);
    contractRequestHandler = new ContractRequestHandler(packageMgr, proofService, zkpVerifier);

    const transactionData: ContractInvokeTransactionData = {
      contract_address: contractAddress,
      method_id: 'b68967e2',
      chain_id: conf.chainId
    };

    const ciRequestBody: ContractInvokeRequestBody = {
      reason: 'reason',
      transaction_data: transactionData,
      scope: [proofReq as ZeroKnowledgeProofRequest]
    };

    const id = uuid.v4();
    const ciRequest: ContractInvokeRequest = {
      id,
      typ: MediaType.PlainMessage,
      type: PROTOCOL_MESSAGE_TYPE.CONTRACT_INVOKE_REQUEST_MESSAGE_TYPE,
      thid: id,
      body: ciRequestBody,
      from: issuerDID.string()
    };

    const ethSigner = new ethers.Wallet(walletKey);

    const challenge = BytesHelper.bytesToInt(hexToBytes(ethSigner.address));

    const options: ContractInvokeHandlerOptions = {
      ethSigner,
      challenge
    };
    const msgBytes = byteEncoder.encode(JSON.stringify(ciRequest));
    const ciResponse = await contractRequestHandler.handleContractInvokeRequest(
      userDID,
      msgBytes,
      options
    );

    expect(ciResponse).not.be.undefined;
    expect(
      (
        (ciResponse as Map<string, ZeroKnowledgeProofResponse>).values().next()
          .value as ZeroKnowledgeProofResponse
      ).id
    ).to.be.equal(proofReq.id);
  });
  // V3 integration test
  it.skip('contract request flow V3 - integration test', async () => {
    const stateEthConfig = defaultEthConnectionConfig;
    stateEthConfig.url = rpcUrl;
    stateEthConfig.contractAddress = '0x1a4cC30f2aA0377b0c3bc9848766D90cb4404124';

    const kms = registerKeyProvidersInMemoryKMS();
    dataStorage = {
      credential: new CredentialStorage(new InMemoryDataSource<W3CCredential>()),
      identity: new IdentityStorage(
        new InMemoryDataSource<Identity>(),
        new InMemoryDataSource<Profile>()
      ),
      mt: new InMemoryMerkleTreeStorage(40),
      states: new EthStateStorage(stateEthConfig)
    };
    const circuitStorage = new FSCircuitStorage({
      dirname: path.join(__dirname, '../proofs/testdata')
    });

    const resolvers = new CredentialStatusResolverRegistry();
    resolvers.register(
      CredentialStatusType.Iden3ReverseSparseMerkleTreeProof,
      new RHSResolver(dataStorage.states)
    );
    credWallet = new CredentialWallet(dataStorage, resolvers);
    idWallet = new IdentityWallet(kms, dataStorage, credWallet);

    proofService = new ProofService(idWallet, credWallet, circuitStorage, dataStorage.states, {
      ipfsNodeURL
    });
    packageMgr = await getPackageMgr(
      await circuitStorage.loadCircuitData(CircuitId.AuthV2),
      proofService.generateAuthV2Inputs.bind(proofService),
      proofService.verifyState.bind(proofService)
    );

    const { did: userDID, credential: cred } = await idWallet.createIdentity({
      method: DidMethod.Iden3,
      blockchain: Blockchain.Polygon,
      networkId: NetworkId.Amoy,
      seed: seedPhrase,
      revocationOpts: {
        type: CredentialStatusType.Iden3ReverseSparseMerkleTreeProof,
        id: rhsUrl
      }
    });

    expect(cred).not.to.be.undefined;

    const { did: issuerDID, credential: issuerAuthCredential } = await idWallet.createIdentity({
      method: DidMethod.Iden3,
      blockchain: Blockchain.Polygon,
      networkId: NetworkId.Amoy,
      seed: seedPhraseIssuer,
      revocationOpts: {
        type: CredentialStatusType.Iden3ReverseSparseMerkleTreeProof,
        id: rhsUrl
      }
    });
    expect(issuerAuthCredential).not.to.be.undefined;

    const claimReq: CredentialRequest = {
      credentialSchema:
        'https://raw.githubusercontent.com/iden3/claim-schema-vocab/main/schemas/json/KYCAgeCredential-v3.json',
      type: 'KYCAgeCredential',
      credentialSubject: {
        id: userDID.string(),
        birthday: 19960424,
        documentType: 99
      },
      expiration: 2793526400,
      revocationOpts: {
        type: CredentialStatusType.Iden3ReverseSparseMerkleTreeProof,
        id: rhsUrl
      }
    };
    const issuerCred = await idWallet.issueCredential(issuerDID, claimReq);

    await credWallet.save(issuerCred);

    const proofReqs: ZeroKnowledgeProofRequest[] = [
      {
        id: 2000000,
        circuitId: CircuitId.AtomicQueryV3OnChain,
        optional: false,
        query: {
          groupId: 1,
          allowedIssuers: ['*'],
          type: claimReq.type,
          context:
            'https://raw.githubusercontent.com/iden3/claim-schema-vocab/main/schemas/json-ld/kyc-v3.json-ld',
          credentialSubject: {
            birthday: {
              $lt: 20020101
            }
          }
        }
      },
      {
        id: 1000000,
        circuitId: CircuitId.AtomicQueryV3OnChain,
        optional: false,
        query: {
          groupId: 1,
          allowedIssuers: ['*'],
          type: claimReq.type,
          proofType: ProofType.BJJSignature,
          context:
            'https://raw.githubusercontent.com/iden3/claim-schema-vocab/main/schemas/json-ld/kyc-v3.json-ld',
          credentialSubject: {
            birthday: {
              $eq: 19960424
            }
          }
        }
      }
    ];

    const erc20Verifier = '0xc5Cd536cb9Cc3BD24829502A39BE593354986dc4';
    const verifierDid = 'did:polygonid:polygon:amoy:2qQ68JkRcf3ymy9wtzKyY3Dajst9c6cHCDZyx7NrTz';
    const conf = defaultEthConnectionConfig;
    conf.contractAddress = erc20Verifier;
    conf.url = rpcUrl;
    conf.chainId = 80002;

    const zkpVerifier = new OnChainZKPVerifier([conf]);
    contractRequestHandler = new ContractRequestHandler(packageMgr, proofService, zkpVerifier);

    const transactionData: ContractInvokeTransactionData = {
      contract_address: erc20Verifier,
      method_id: 'b68967e2',
      chain_id: conf.chainId
    };

    const ciRequestBody: ContractInvokeRequestBody = {
      reason: 'reason',
      transaction_data: transactionData,
      scope: [...proofReqs]
    };

    const id = uuid.v4();
    const ciRequest: ContractInvokeRequest = {
      id,
      typ: MediaType.PlainMessage,
      type: PROTOCOL_MESSAGE_TYPE.CONTRACT_INVOKE_REQUEST_MESSAGE_TYPE,
      thid: id,
      from: verifierDid,
      body: ciRequestBody
    };

    const ethSigner = new ethers.Wallet(walletKey);

    const challenge = BytesHelper.bytesToInt(hexToBytes(ethSigner.address));

    const options: ContractInvokeHandlerOptions = {
      ethSigner,
      challenge
    };
    const msgBytes = byteEncoder.encode(JSON.stringify(ciRequest));
    const ciResponse = await contractRequestHandler.handleContractInvokeRequest(
      userDID,
      msgBytes,
      options
    );

    expect(ciResponse).not.be.undefined;
    expect(
      (
        (ciResponse as Map<string, ZeroKnowledgeProofResponse>).values().next()
          .value as ZeroKnowledgeProofResponse
      ).id
    ).to.be.equal(proofReqs[0].id);
  });

  // cross chain integration test
  it.skip('cross chain contract request flow - integration test', async () => {
    const privadoTestRpcUrl = '< >';
    const privadoMainRpcUrl = '< >';
    const amoyRpcUrl = '< >';
    const amoyStateContract = '< >';
    const privadoStateContract = '< >';
    const lineaSepoliaRpc = '< >';
    const erc20Verifier = '0xcfe3f46048cb9dAa40c90fd574F6E1deB534b9e7';

    const issuerAmoyStateEthConfig = {
      ...defaultEthConnectionConfig,
      url: amoyRpcUrl,
      contractAddress: amoyStateContract,
      chainId: 80002
    };

    const issuerStateEthConfig = {
      ...defaultEthConnectionConfig,
      url: privadoTestRpcUrl,
      contractAddress: privadoStateContract,
      chainId: 21001
    };

    const userStateEthConfig = {
      ...defaultEthConnectionConfig,
      url: privadoMainRpcUrl,
      contractAddress: privadoStateContract,
      chainId: 21000
    };

    const kms = registerKeyProvidersInMemoryKMS();
    dataStorage = {
      credential: new CredentialStorage(new InMemoryDataSource<W3CCredential>()),
      identity: new IdentityStorage(
        new InMemoryDataSource<Identity>(),
        new InMemoryDataSource<Profile>()
      ),
      mt: new InMemoryMerkleTreeStorage(40),
      states: new EthStateStorage([
        issuerAmoyStateEthConfig,
        userStateEthConfig,
        issuerStateEthConfig
      ])
    };
    const circuitStorage = new FSCircuitStorage({
      dirname: path.join(__dirname, '../proofs/testdata')
    });

    const resolvers = new CredentialStatusResolverRegistry();
    resolvers.register(
      CredentialStatusType.Iden3ReverseSparseMerkleTreeProof,
      new RHSResolver(dataStorage.states)
    );
    credWallet = new CredentialWallet(dataStorage, resolvers);
    idWallet = new IdentityWallet(kms, dataStorage, credWallet);

    proofService = new ProofService(idWallet, credWallet, circuitStorage, dataStorage.states, {
      ipfsNodeURL
    });
    packageMgr = await getPackageMgr(
      await circuitStorage.loadCircuitData(CircuitId.AuthV2),
      proofService.generateAuthV2Inputs.bind(proofService),
      proofService.verifyState.bind(proofService)
    );

    const { did: userDID, credential: cred } = await idWallet.createIdentity({
      method: DidMethod.Iden3,
      blockchain: Blockchain.Privado,
      networkId: NetworkId.Main,
      seed: seedPhrase,
      revocationOpts: {
        type: CredentialStatusType.Iden3ReverseSparseMerkleTreeProof,
        id: rhsUrl
      }
    });

    expect(cred).not.to.be.undefined;

    const { did: issuerDID, credential: issuerAuthCredential } = await idWallet.createIdentity({
      method: DidMethod.Iden3,
      blockchain: Blockchain.Polygon,
      networkId: NetworkId.Amoy,
      seed: seedPhraseIssuer,
      revocationOpts: {
        type: CredentialStatusType.Iden3ReverseSparseMerkleTreeProof,
        id: rhsUrl
      }
    });
    expect(issuerAuthCredential).not.to.be.undefined;

    const claimReq: CredentialRequest = {
      credentialSchema:
        'https://raw.githubusercontent.com/iden3/claim-schema-vocab/main/schemas/json/KYCAgeCredential-v3.json',
      type: 'KYCAgeCredential',
      credentialSubject: {
        id: userDID.string(),
        birthday: 19960424,
        documentType: 99
      },
      expiration: 2793526400,
      revocationOpts: {
        type: CredentialStatusType.Iden3ReverseSparseMerkleTreeProof,
        id: rhsUrl
      }
    };
    const issuerCred = await idWallet.issueCredential(issuerDID, claimReq);

    await credWallet.save(issuerCred);

    const proofReqs: ZeroKnowledgeProofRequest[] = [
      {
        id: 138,
        circuitId: CircuitId.AtomicQuerySigV2OnChain,
        optional: false,
        query: {
          skipClaimRevocationCheck: true,
          allowedIssuers: ['*'],
          type: claimReq.type,
          context:
            'https://raw.githubusercontent.com/iden3/claim-schema-vocab/main/schemas/json-ld/kyc-v3.json-ld',
          credentialSubject: {
            birthday: {
              $ne: 20500101
            }
          }
        }
      }
    ];

    const conf = {
      ...defaultEthConnectionConfig,
      contractAddress: erc20Verifier,
      url: lineaSepoliaRpc,
      chainId: 59141
    };

    const zkpVerifier = new OnChainZKPVerifier([conf], {
      didResolverUrl: 'https://resolver-dev.privado.id'
    });
    contractRequestHandler = new ContractRequestHandler(packageMgr, proofService, zkpVerifier);

    const transactionData: ContractInvokeTransactionData = {
      contract_address: erc20Verifier,
      method_id: 'ade09fcd',
      chain_id: conf.chainId
    };

    const ciRequestBody: ContractInvokeRequestBody = {
      reason: 'reason',
      transaction_data: transactionData,
      scope: [...proofReqs]
    };

    const id = uuid.v4();
    const ciRequest: ContractInvokeRequest = {
      id,
      typ: MediaType.PlainMessage,
      type: PROTOCOL_MESSAGE_TYPE.CONTRACT_INVOKE_REQUEST_MESSAGE_TYPE,
      thid: id,
      body: ciRequestBody,
<<<<<<< HEAD
      from: issuerDID.string()
=======
      from: 'did:iden3:polygon:amoy:x6x5sor7zpySUbxeFoAZUYbUh68LQ4ipcvJLRYM6c'
>>>>>>> a33feb4c
    };

    const ethSigner = new ethers.Wallet(walletKey);

    const challenge = BytesHelper.bytesToInt(hexToBytes(ethSigner.address));

    const options: ContractMessageHandlerOptions = {
      ethSigner,
      challenge,
      senderDid: userDID
    };
    const ciResponse = await (contractRequestHandler as unknown as AbstractMessageHandler).handle(
      ciRequest,
      options
    );

    expect(ciResponse).not.be.undefined;
    console.log(ciResponse);
    expect((ciResponse as unknown as ContractInvokeResponse).body.scope[0].txHash).not.be.undefined;
  });

  it.skip('contract request flow V3 sig `email-verified` Transak req - integration test', async () => {
    const privadoTestRpcUrl = '<>'; // issuer RPC URL - privado test
    const privadoMainRpcUrl = '<>';
    const privadoTestStateContract = '0x975556428F077dB5877Ea2474D783D6C69233742';
    const amoyVerifierRpcUrl = '<>'; // verifier RPC URL - amoy
    const verifierAddress = '0xE31725a735dd00eB0cc8aaf6b6eAB898f1BA9A69';
    const amoyStateAddress = '0x1a4cC30f2aA0377b0c3bc9848766D90cb4404124';

    const issuerStateEthConfig = {
      ...defaultEthConnectionConfig,
      url: privadoTestRpcUrl,
      contractAddress: privadoTestStateContract,
      chainId: 21001
    };

    const userStateEthConfig = {
      ...defaultEthConnectionConfig,
      url: privadoMainRpcUrl,
      contractAddress: privadoTestStateContract,
      chainId: 21000
    };

    const amoyStateEthConfig = {
      ...defaultEthConnectionConfig,
      url: amoyVerifierRpcUrl,
      contractAddress: amoyStateAddress,
      chainId: 80002
    };

    const kms = registerKeyProvidersInMemoryKMS();
    dataStorage = {
      credential: new CredentialStorage(new InMemoryDataSource<W3CCredential>()),
      identity: new IdentityStorage(
        new InMemoryDataSource<Identity>(),
        new InMemoryDataSource<Profile>()
      ),
      mt: new InMemoryMerkleTreeStorage(40),
      states: new EthStateStorage([issuerStateEthConfig, userStateEthConfig, amoyStateEthConfig])
    };
    const circuitStorage = new FSCircuitStorage({
      dirname: path.join(__dirname, '../proofs/testdata')
    });

    const resolvers = new CredentialStatusResolverRegistry();
    resolvers.register(
      CredentialStatusType.Iden3ReverseSparseMerkleTreeProof,
      new RHSResolver(dataStorage.states)
    );
    credWallet = new CredentialWallet(dataStorage, resolvers);
    idWallet = new IdentityWallet(kms, dataStorage, credWallet);

    proofService = new ProofService(idWallet, credWallet, circuitStorage, dataStorage.states, {
      ipfsGatewayURL: 'https://ipfs.io'
    });
    packageMgr = await getPackageMgr(
      await circuitStorage.loadCircuitData(CircuitId.AuthV2),
      proofService.generateAuthV2Inputs.bind(proofService),
      proofService.verifyState.bind(proofService)
    );

    const { did: userDID, credential: cred } = await idWallet.createIdentity({
      method: DidMethod.Iden3,
      blockchain: Blockchain.Privado,
      networkId: NetworkId.Main,
      seed: seedPhrase,
      revocationOpts: {
        type: CredentialStatusType.Iden3ReverseSparseMerkleTreeProof,
        id: rhsUrl
      }
    });

    expect(cred).not.to.be.undefined;

    const { did: issuerDID, credential: issuerAuthCredential } = await idWallet.createIdentity({
      method: DidMethod.Iden3,
      blockchain: Blockchain.Privado,
      networkId: NetworkId.Test,
      seed: seedPhraseIssuer,
      revocationOpts: {
        type: CredentialStatusType.Iden3ReverseSparseMerkleTreeProof,
        id: rhsUrl
      }
    });
    expect(issuerAuthCredential).not.to.be.undefined;

    const profileDID = await idWallet.createProfile(userDID, 777, issuerDID.string());

    const claimReq: CredentialRequest = {
      credentialSchema: 'ipfs://QmYgooZFeXYi1QQm6iUpiEteMJ822pUSuxonXUpqNgFVnQ',
      type: 'IndividualKYC',
      credentialSubject: {
        id: profileDID.string(),
        'full-name': 'full-name',
        country: 'USA',
        state: 'Florida',
        city: 'homeland',
        street: 'groove',
        'zip-code': '123',
        phone: '333',
        email: 'me-eme-e@gmail.com',
        'email-verified': true
      },
      expiration: 2793526400,
      revocationOpts: {
        type: CredentialStatusType.Iden3ReverseSparseMerkleTreeProof,
        id: rhsUrl
      }
    };
    const issuerCred = await idWallet.issueCredential(issuerDID, claimReq, {
      ipfsGatewayURL: 'https://ipfs.io'
    });

    await credWallet.save(issuerCred);

    const proofReqs: ZeroKnowledgeProofRequest[] = [
      {
        id: 1,
        circuitId: CircuitId.AtomicQueryV3OnChain,
        optional: false,
        query: {
          allowedIssuers: ['*'],
          type: claimReq.type,
          proofType: ProofType.BJJSignature,
          context: 'ipfs://Qmdhuf9fhqzweDa1TgoajDEj7Te7p28eeeZVfiioAjUC15',
          credentialSubject: {
            'email-verified': {
              $eq: true
            }
          }
        },
        params: {
          nullifierSessionId: '8372131'
        }
      }
    ];

    const zkpVerifier = new OnChainZKPVerifier([amoyStateEthConfig], {
      didResolverUrl: 'https://resolver-dev.privado.id'
    });
    contractRequestHandler = new ContractRequestHandler(packageMgr, proofService, zkpVerifier);

    const transactionData: ContractInvokeTransactionData = {
      contract_address: verifierAddress,
      method_id: 'fd41d8d4',
      chain_id: amoyStateEthConfig.chainId
    };

    const verifierDid = 'did:iden3:polygon:amoy:x6x5sor7zpy1YGS4yjcmnzQSC7FZC7q7DPgNMT79q';

    const ciRequestBody: ContractInvokeRequestBody = {
      reason: 'reason',
      transaction_data: transactionData,
      scope: proofReqs
    };

    const id = uuid.v4();
    const ciRequest: ContractInvokeRequest = {
      id,
      typ: MediaType.PlainMessage,
      type: PROTOCOL_MESSAGE_TYPE.CONTRACT_INVOKE_REQUEST_MESSAGE_TYPE,
      thid: id,
      body: ciRequestBody,
      from: verifierDid
    };

    console.log(JSON.stringify(ciRequest));
    const ethSigner = new ethers.Wallet(walletKey);

    const challenge = BytesHelper.bytesToInt(hexToBytes(ethSigner.address));

    const options: ContractInvokeHandlerOptions = {
      ethSigner,
      challenge
    };
    const msgBytes = byteEncoder.encode(JSON.stringify(ciRequest));
    const ciResponse = await contractRequestHandler.handleContractInvokeRequest(
      userDID,
      msgBytes,
      options
    );

    expect(ciResponse).not.be.undefined;
    expect(
      (
        (ciResponse as Map<string, ZeroKnowledgeProofResponse>).values().next()
          .value as ZeroKnowledgeProofResponse
      ).id
    ).to.be.equal(proofReqs[0].id);
  });
});<|MERGE_RESOLUTION|>--- conflicted
+++ resolved
@@ -811,11 +811,7 @@
       type: PROTOCOL_MESSAGE_TYPE.CONTRACT_INVOKE_REQUEST_MESSAGE_TYPE,
       thid: id,
       body: ciRequestBody,
-<<<<<<< HEAD
-      from: issuerDID.string()
-=======
       from: 'did:iden3:polygon:amoy:x6x5sor7zpySUbxeFoAZUYbUh68LQ4ipcvJLRYM6c'
->>>>>>> a33feb4c
     };
 
     const ethSigner = new ethers.Wallet(walletKey);
