/* eslint-disable no-console */

import path from 'path';
import {
  IDataStorage,
  CredentialRequest,
  CredentialWallet,
  ProofService,
  CircuitId,
  AuthHandler,
  EthStateStorage,
  FSCircuitStorage,
  IAuthHandler,
  IdentityWallet,
  byteEncoder,
  CredentialStatusType,
  AuthorizationRequestMessage,
  AuthorizationRequestMessageBody,
  IPackageManager,
  ZeroKnowledgeProofRequest,
  RHSResolver,
  CredentialStatusResolverRegistry,
  PROTOCOL_CONSTANTS,
  createAuthorizationRequestWithMessage,
  AuthorizationResponseMessage,
  ZeroKnowledgeProofResponse,
  ProofType,
  KmsKeyType,
  defaultEthConnectionConfig,
  InMemoryPrivateKeyStore,
  BjjProvider,
  KMS,
  CredentialStorage,
  InMemoryDataSource,
  IdentityStorage,
  Identity,
  Profile,
  InMemoryMerkleTreeStorage,
  W3CCredential,
  Sec256k1Provider,
  StateInfo,
  hexToBytes,
  NativeProver,
  VerifiableConstants,
  buildAccept,
  AcceptProfile
} from '../../src';
import { ProvingMethodAlg, Token } from '@iden3/js-jwz';
import { Blockchain, DID, DidMethod, NetworkId } from '@iden3/js-iden3-core';
import { expect } from 'chai';
import { ethers } from 'ethers';
import * as uuid from 'uuid';
import {
  getInMemoryDataStorage,
  registerKeyProvidersInMemoryKMS,
  IPFS_URL,
  getPackageMgr,
  createIdentity,
  SEED_USER,
  RHS_URL,
  WALLET_KEY,
  STATE_CONTRACT,
  RPC_URL,
  SEED_ISSUER,
  TEST_VERIFICATION_OPTS,
  MOCK_STATE_STORAGE
} from '../helpers';
import { getRandomBytes } from '@iden3/js-crypto';
import {
  AcceptAuthCircuits,
  defaultAcceptProfile,
  MediaType,
  ProtocolVersion
} from '../../src/iden3comm/constants';

describe('auth', () => {
  let idWallet: IdentityWallet;
  let credWallet: CredentialWallet;

  let dataStorage: IDataStorage;
  let proofService: ProofService;
  let authHandler: IAuthHandler;
  let packageMgr: IPackageManager;

  let userDID: DID;
  let issuerDID: DID;

  beforeEach(async () => {
    const kms = registerKeyProvidersInMemoryKMS();
    dataStorage = getInMemoryDataStorage(MOCK_STATE_STORAGE);
    const circuitStorage = new FSCircuitStorage({
      dirname: path.join(__dirname, '../proofs/testdata')
    });

    const resolvers = new CredentialStatusResolverRegistry();
    resolvers.register(
      CredentialStatusType.Iden3ReverseSparseMerkleTreeProof,
      new RHSResolver(dataStorage.states)
    );
    credWallet = new CredentialWallet(dataStorage, resolvers);
    idWallet = new IdentityWallet(kms, dataStorage, credWallet);

    proofService = new ProofService(idWallet, credWallet, circuitStorage, MOCK_STATE_STORAGE, {
      ipfsNodeURL: IPFS_URL
    });

    packageMgr = await getPackageMgr(
      await circuitStorage.loadCircuitData(CircuitId.AuthV2),
      proofService.generateAuthV2Inputs.bind(proofService),
      proofService.verifyState.bind(proofService)
    );

    authHandler = new AuthHandler(packageMgr, proofService);

    const { did: didUser, credential: userAuthCredential } = await createIdentity(idWallet, {
      seed: SEED_USER
    });
    userDID = didUser;

    expect(userAuthCredential).not.to.be.undefined;

    const { did: didIssuer, credential: issuerAuthCredential } = await createIdentity(idWallet);
    expect(issuerAuthCredential).not.to.be.undefined;
    issuerDID = didIssuer;
  });

  it('request-response flow identity (not profile)', async () => {
    const claimReq: CredentialRequest = {
      credentialSchema: 'ipfs://QmWDmZQrtvidcNK7d6rJwq7ZSi8SUygJaKepN7NhKtGryc',
      type: 'operators',
      credentialSubject: {
        id: userDID.string(),
        boolean1: true,
        'date-time1': '2024-11-04T12:39:00Z',
        integer1: 4321,
        'non-negative-integer1': '654321',
        number1: 1234,
        'positive-integer1': '123456789',
        string1: 'abcd'
      },
      expiration: 2793526400,
      revocationOpts: {
        type: CredentialStatusType.Iden3ReverseSparseMerkleTreeProof,
        id: RHS_URL
      }
    };
    const issuerCred = await idWallet.issueCredential(issuerDID, claimReq, {
      ipfsNodeURL: IPFS_URL
    });

    await credWallet.save(issuerCred);

    const proofReq: ZeroKnowledgeProofRequest = {
      id: 1730736196,
      circuitId: CircuitId.AtomicQueryV3,
      optional: false,
      query: {
        allowedIssuers: ['*'],
        context: 'ipfs://Qmb48rJ5SiQMLXjVkaLQB6fWbT7C8LK75MHsCoHv8GAc15',
        credentialSubject: {
          'positive-integer1': {
            $between: ['123456789', '1123456789']
          }
        },
        type: 'operators'
      }
    };

    const profile: AcceptProfile = {
      protocolVersion: ProtocolVersion.v1,
      env: MediaType.ZKPMessage,
      circuits: [AcceptAuthCircuits.authV2]
    };

    const authReqBody: AuthorizationRequestMessageBody = {
      callbackUrl: 'http://localhost:8080/callback?id=1234442-123123-123123',
      reason: 'reason',
      message: 'message',
<<<<<<< HEAD
      did_doc: {},
      accept: buildAccept([profile]),
      scope: [proofReq as ZeroKnowledgeProofRequest]
=======
      scope: [proofReq]
>>>>>>> fa0ac648
    };

    const id = uuid.v4();
    const authReq: AuthorizationRequestMessage = {
      id,
      typ: PROTOCOL_CONSTANTS.MediaType.PlainMessage,
      type: PROTOCOL_CONSTANTS.PROTOCOL_MESSAGE_TYPE.AUTHORIZATION_REQUEST_MESSAGE_TYPE,
      thid: id,
      body: authReqBody,
      from: issuerDID.string()
    };

    const msgBytes = byteEncoder.encode(JSON.stringify(authReq));
    const authRes = await authHandler.handleAuthorizationRequest(userDID, msgBytes);

    const tokenStr = authRes.token;
    expect(tokenStr).to.be.a('string');
    const tokenBytes = byteEncoder.encode(tokenStr);

    const result = await packageMgr.unpack(tokenBytes);

    expect(JSON.stringify(result.unpackedMessage)).to.equal(JSON.stringify(authRes.authResponse));
  });

  it('request-response flow profiles', async () => {
    // assume that we authorized to the issuer with profile did
    const profileDID = await idWallet.createProfile(userDID, 50, issuerDID.string());

    const claimReq: CredentialRequest = {
      credentialSchema:
        'https://raw.githubusercontent.com/iden3/claim-schema-vocab/main/schemas/json/kyc-nonmerklized.json',
      type: 'KYCAgeCredential',
      credentialSubject: {
        id: profileDID.string(),
        birthday: 19960424,
        documentType: 99
      },
      expiration: 2793526400,
      revocationOpts: {
        type: CredentialStatusType.Iden3ReverseSparseMerkleTreeProof,
        id: RHS_URL
      }
    };
    const issuerCred = await idWallet.issueCredential(issuerDID, claimReq);

    await credWallet.save(issuerCred);

    const proofReq: ZeroKnowledgeProofRequest = {
      id: 1,
      circuitId: CircuitId.AtomicQuerySigV2,
      optional: false,
      query: {
        allowedIssuers: ['*'],
        type: claimReq.type,
        context:
          'https://raw.githubusercontent.com/iden3/claim-schema-vocab/main/schemas/json-ld/kyc-nonmerklized.jsonld',
        credentialSubject: {
          documentType: {
            $eq: 99
          }
        }
      }
    };

    const authReqBody: AuthorizationRequestMessageBody = {
      callbackUrl: 'http://localhost:8080/callback?id=1234442-123123-123123',
      reason: 'reason',
      message: 'message',
<<<<<<< HEAD
      did_doc: {},
      accept: buildAccept([defaultAcceptProfile]),
=======
>>>>>>> fa0ac648
      scope: [proofReq as ZeroKnowledgeProofRequest]
    };

    const verifierDID = 'did:example:123#JUvpllMEYUZ2joO59UNui_XYDqxVqiFLLAJ8klWuPBw';
    const id = uuid.v4();
    const authReq: AuthorizationRequestMessage = {
      id,
      typ: PROTOCOL_CONSTANTS.MediaType.PlainMessage,
      type: PROTOCOL_CONSTANTS.PROTOCOL_MESSAGE_TYPE.AUTHORIZATION_REQUEST_MESSAGE_TYPE,
      thid: id,
      body: authReqBody,
      from: verifierDID
    };

    const msgBytes = byteEncoder.encode(JSON.stringify(authReq));

    // you can create new profile here for auth or if you want to login with genesis set to 0.

    const authR = await authHandler.parseAuthorizationRequest(msgBytes);

    // let's check that we didn't create profile for verifier
    const authProfile = await idWallet.getProfileByVerifier(authR.from);
    const authProfileDID = authProfile
      ? DID.parse(authProfile.id)
      : await idWallet.createProfile(userDID, 100, authR.from);

    const resp = await authHandler.handleAuthorizationRequest(authProfileDID, msgBytes);
    expect(resp).not.to.be.undefined;
  });

  it('auth flow identity (profile) with circuits V3', async () => {
    const profileDID = await idWallet.createProfile(userDID, 777, issuerDID.string());

    const claimReq: CredentialRequest = {
      credentialSchema:
        'https://raw.githubusercontent.com/iden3/claim-schema-vocab/main/schemas/json/kyc-nonmerklized.json',
      type: 'KYCAgeCredential',
      credentialSubject: {
        id: userDID.string(),
        birthday: 19960424,
        documentType: 99
      },
      expiration: 2793526400,
      revocationOpts: {
        type: CredentialStatusType.Iden3ReverseSparseMerkleTreeProof,
        id: RHS_URL
      }
    };
    const issuerCred = await idWallet.issueCredential(issuerDID, claimReq);
    const employeeCredRequest: CredentialRequest = {
      credentialSchema:
        'https://raw.githubusercontent.com/iden3/claim-schema-vocab/main/schemas/json/KYCEmployee-v101.json',
      type: 'KYCEmployee',
      credentialSubject: {
        id: profileDID.string(),
        ZKPexperiance: true,
        hireDate: '2023-12-11',
        position: 'boss',
        salary: 200,
        documentType: 1
      },
      revocationOpts: {
        type: CredentialStatusType.Iden3ReverseSparseMerkleTreeProof,
        id: RHS_URL
      }
    };
    const employeeCred = await idWallet.issueCredential(issuerDID, employeeCredRequest);

    await credWallet.saveAll([employeeCred, issuerCred]);

    const res = await idWallet.addCredentialsToMerkleTree([employeeCred], issuerDID);
    await idWallet.publishStateToRHS(issuerDID, RHS_URL);

    const ethSigner = new ethers.Wallet(WALLET_KEY, dataStorage.states.getRpcProvider());

    const txId = await proofService.transitState(
      issuerDID,
      res.oldTreeState,
      true,
      dataStorage.states,
      ethSigner
    );

    const credsWithIden3MTPProof = await idWallet.generateIden3SparseMerkleTreeProof(
      issuerDID,
      res.credentials,
      txId
    );

    await credWallet.saveAll(credsWithIden3MTPProof);

    const proofReqs: ZeroKnowledgeProofRequest[] = [
      {
        id: 1,
        circuitId: CircuitId.AtomicQueryV3,
        optional: false,
        query: {
          proofType: ProofType.BJJSignature,
          allowedIssuers: ['*'],
          type: 'KYCAgeCredential',
          context:
            'https://raw.githubusercontent.com/iden3/claim-schema-vocab/main/schemas/json-ld/kyc-nonmerklized.jsonld',
          credentialSubject: {
            documentType: {
              $eq: 99
            }
          }
        }
      },
      {
        id: 2,
        circuitId: CircuitId.LinkedMultiQuery10,
        optional: false,
        query: {
          groupId: 1,
          proofType: ProofType.Iden3SparseMerkleTreeProof,
          allowedIssuers: ['*'],
          type: 'KYCEmployee',
          context:
            'https://raw.githubusercontent.com/iden3/claim-schema-vocab/main/schemas/json-ld/kyc-v101.json-ld',
          credentialSubject: {
            documentType: {
              $eq: 1
            },
            position: {
              $eq: 'boss',
              $ne: 'employee'
            }
          }
        }
      },
      {
        id: 3,
        circuitId: CircuitId.AtomicQueryV3,
        optional: false,
        query: {
          groupId: 1,
          proofType: ProofType.BJJSignature,
          allowedIssuers: ['*'],
          type: 'KYCEmployee',
          context:
            'https://raw.githubusercontent.com/iden3/claim-schema-vocab/main/schemas/json-ld/kyc-v101.json-ld',
          credentialSubject: {
            hireDate: {
              $eq: '2023-12-11'
            }
          }
        },
        params: {
          nullifierSessionId: '12345'
        }
      }
    ];

    const authReqBody: AuthorizationRequestMessageBody = {
      callbackUrl: 'http://localhost:8080/callback?id=1234442-123123-123123',
      reason: 'reason',
      message: 'message',
      scope: proofReqs
    };

    const id = uuid.v4();
    const authReq: AuthorizationRequestMessage = {
      id,
      typ: PROTOCOL_CONSTANTS.MediaType.PlainMessage,
      type: PROTOCOL_CONSTANTS.PROTOCOL_MESSAGE_TYPE.AUTHORIZATION_REQUEST_MESSAGE_TYPE,
      thid: id,
      body: authReqBody,
      from: issuerDID.string()
    };

    const msgBytes = byteEncoder.encode(JSON.stringify(authReq));
    const authRes = await authHandler.handleAuthorizationRequest(userDID, msgBytes);
    const tokenStr = authRes.token;
    expect(tokenStr).to.be.a('string');
    const token = await Token.parse(tokenStr);
    expect(token).to.be.a('object');
  });

  it('auth flow identity (profile) with ethereum identity issuer with circuits V3', async () => {
    const ethSigner = new ethers.Wallet(WALLET_KEY, dataStorage.states.getRpcProvider());

    const { did: didIssuer, credential: issuerAuthCredential } =
      await idWallet.createEthereumBasedIdentity({
        method: DidMethod.PolygonId,
        blockchain: Blockchain.Polygon,
        networkId: NetworkId.Mumbai,
        seed: SEED_ISSUER,
        revocationOpts: {
          type: CredentialStatusType.Iden3ReverseSparseMerkleTreeProof,
          id: RHS_URL
        },
        ethSigner
      });
    expect(issuerAuthCredential).not.to.be.undefined;

    const profileDID = await idWallet.createProfile(userDID, 777, didIssuer.string());

    const claimReq: CredentialRequest = {
      credentialSchema:
        'https://raw.githubusercontent.com/iden3/claim-schema-vocab/main/schemas/json/kyc-nonmerklized.json',
      type: 'KYCAgeCredential',
      credentialSubject: {
        id: userDID.string(),
        birthday: 19960424,
        documentType: 99
      },
      expiration: 2793526400,
      revocationOpts: {
        type: CredentialStatusType.Iden3ReverseSparseMerkleTreeProof,
        id: RHS_URL
      }
    };
    const issuerCred = await idWallet.issueCredential(didIssuer, claimReq);
    const employeeCredRequest: CredentialRequest = {
      credentialSchema:
        'https://raw.githubusercontent.com/iden3/claim-schema-vocab/main/schemas/json/KYCEmployee-v101.json',
      type: 'KYCEmployee',
      credentialSubject: {
        id: profileDID.string(),
        ZKPexperiance: true,
        hireDate: '2023-12-11',
        position: 'boss',
        salary: 200,
        documentType: 1
      },
      revocationOpts: {
        type: CredentialStatusType.Iden3ReverseSparseMerkleTreeProof,
        id: RHS_URL
      }
    };
    const employeeCred = await idWallet.issueCredential(didIssuer, employeeCredRequest);

    await credWallet.saveAll([employeeCred, issuerCred]);

    const res = await idWallet.addCredentialsToMerkleTree([employeeCred], didIssuer);
    await idWallet.publishStateToRHS(didIssuer, RHS_URL);

    const txId = await proofService.transitState(
      didIssuer,
      res.oldTreeState,
      true,
      dataStorage.states,
      ethSigner
    );

    const credsWithIden3MTPProof = await idWallet.generateIden3SparseMerkleTreeProof(
      didIssuer,
      res.credentials,
      txId
    );

    await credWallet.saveAll(credsWithIden3MTPProof);

    const proofReqs: ZeroKnowledgeProofRequest[] = [
      {
        id: 1,
        circuitId: CircuitId.AtomicQueryV3,
        optional: false,
        query: {
          proofType: ProofType.BJJSignature,
          allowedIssuers: ['*'],
          type: 'KYCAgeCredential',
          context:
            'https://raw.githubusercontent.com/iden3/claim-schema-vocab/main/schemas/json-ld/kyc-nonmerklized.jsonld',
          credentialSubject: {
            documentType: {
              $eq: 99
            }
          }
        }
      },
      {
        id: 2,
        circuitId: CircuitId.LinkedMultiQuery10,
        optional: false,
        query: {
          groupId: 1,
          proofType: ProofType.Iden3SparseMerkleTreeProof,
          allowedIssuers: ['*'],
          type: 'KYCEmployee',
          context:
            'https://raw.githubusercontent.com/iden3/claim-schema-vocab/main/schemas/json-ld/kyc-v101.json-ld',
          credentialSubject: {
            documentType: {
              $eq: 1
            },
            position: {
              $eq: 'boss',
              $ne: 'employee'
            }
          }
        }
      },
      {
        id: 3,
        circuitId: CircuitId.AtomicQueryV3,
        optional: false,
        query: {
          groupId: 1,
          proofType: ProofType.BJJSignature,
          allowedIssuers: ['*'],
          type: 'KYCEmployee',
          context:
            'https://raw.githubusercontent.com/iden3/claim-schema-vocab/main/schemas/json-ld/kyc-v101.json-ld',
          credentialSubject: {
            hireDate: {
              $eq: '2023-12-11'
            }
          }
        },
        params: {
          nullifierSessionId: '12345'
        }
      }
    ];

    const authReqBody: AuthorizationRequestMessageBody = {
      callbackUrl: 'http://localhost:8080/callback?id=1234442-123123-123123',
      reason: 'reason',
      message: 'message',
      scope: proofReqs
    };

    const id = uuid.v4();
    const authReq: AuthorizationRequestMessage = {
      id,
      typ: PROTOCOL_CONSTANTS.MediaType.PlainMessage,
      type: PROTOCOL_CONSTANTS.PROTOCOL_MESSAGE_TYPE.AUTHORIZATION_REQUEST_MESSAGE_TYPE,
      thid: id,
      body: authReqBody,
      from: didIssuer.string()
    };

    // Ethereum identities should have a previous state in state storage. We mock it here.
    const previousGetLatestStateById = MOCK_STATE_STORAGE.getLatestStateById;
    MOCK_STATE_STORAGE.getLatestStateById = async (id: bigint): Promise<StateInfo> => {
      return {
        id,
        state: res.oldTreeState.state.bigInt(),
        replacedByState: 0n,
        createdAtTimestamp: 1712062738n,
        replacedAtTimestamp: 0n,
        createdAtBlock: 5384981n,
        replacedAtBlock: 0n
      };
    };

    const msgBytes = byteEncoder.encode(JSON.stringify(authReq));
    const authRes = await authHandler.handleAuthorizationRequest(userDID, msgBytes);

    // Restore the mock state storage
    MOCK_STATE_STORAGE.getLatestStateById = previousGetLatestStateById;

    const tokenStr = authRes.token;
    expect(tokenStr).to.be.a('string');
    const token = await Token.parse(tokenStr);
    expect(token).to.be.a('object');
  });

  // SKIPPED : ethereum identity integration test
  it.skip('auth flow identity (profile) with ethereum identity issuer with circuits V3 (integration)', async () => {
    const stateEthConfig = defaultEthConnectionConfig;
    stateEthConfig.url = RPC_URL;
    stateEthConfig.contractAddress = STATE_CONTRACT;
    stateEthConfig.chainId = 80002; // Amoy

    const memoryKeyStore = new InMemoryPrivateKeyStore();
    const bjjProvider = new BjjProvider(KmsKeyType.BabyJubJub, memoryKeyStore);
    const sec256k1Provider = new Sec256k1Provider(KmsKeyType.Secp256k1, memoryKeyStore);
    const kms = new KMS();
    kms.registerKeyProvider(KmsKeyType.BabyJubJub, bjjProvider);
    kms.registerKeyProvider(KmsKeyType.Secp256k1, sec256k1Provider);

    dataStorage = {
      credential: new CredentialStorage(new InMemoryDataSource<W3CCredential>()),
      identity: new IdentityStorage(
        new InMemoryDataSource<Identity>(),
        new InMemoryDataSource<Profile>()
      ),
      mt: new InMemoryMerkleTreeStorage(40),
      states: new EthStateStorage(stateEthConfig)
    };
    const circuitStorage = new FSCircuitStorage({
      dirname: path.join(__dirname, '../proofs/testdata')
    });

    const resolvers = new CredentialStatusResolverRegistry();
    resolvers.register(
      CredentialStatusType.Iden3ReverseSparseMerkleTreeProof,
      new RHSResolver(dataStorage.states)
    );
    credWallet = new CredentialWallet(dataStorage, resolvers);

    idWallet = new IdentityWallet(kms, dataStorage, credWallet);

    proofService = new ProofService(idWallet, credWallet, circuitStorage, dataStorage.states, {
      ipfsNodeURL: IPFS_URL
    });

    packageMgr = await getPackageMgr(
      await circuitStorage.loadCircuitData(CircuitId.AuthV2),
      proofService.generateAuthV2Inputs.bind(proofService),
      proofService.verifyState.bind(proofService)
    );

    authHandler = new AuthHandler(packageMgr, proofService);

    const { did: didUser, credential: userAuthCredential } = await idWallet.createIdentity({
      method: DidMethod.PolygonId,
      blockchain: Blockchain.Polygon,
      networkId: NetworkId.Amoy,
      seed: SEED_USER,
      revocationOpts: {
        type: CredentialStatusType.Iden3ReverseSparseMerkleTreeProof,
        id: RHS_URL
      }
    });

    expect(userAuthCredential).not.to.be.undefined;

    const ethSigner = new ethers.Wallet(WALLET_KEY, dataStorage.states.getRpcProvider());

    const { did: didIssuer, credential: issuerAuthCredential } =
      await idWallet.createEthereumBasedIdentity({
        method: DidMethod.PolygonId,
        blockchain: Blockchain.Polygon,
        networkId: NetworkId.Amoy,
        seed: hexToBytes(WALLET_KEY),
        revocationOpts: {
          type: CredentialStatusType.Iden3ReverseSparseMerkleTreeProof,
          id: RHS_URL
        },
        ethSigner
      });
    expect(issuerAuthCredential).not.to.be.undefined;

    const profileDID = await idWallet.createProfile(didUser, 777, didIssuer.string());

    const claimReq: CredentialRequest = {
      credentialSchema:
        'https://raw.githubusercontent.com/iden3/claim-schema-vocab/main/schemas/json/kyc-nonmerklized.json',
      type: 'KYCAgeCredential',
      credentialSubject: {
        id: didUser.string(),
        birthday: 19960424,
        documentType: 99
      },
      expiration: 2793526400,
      revocationOpts: {
        type: CredentialStatusType.Iden3ReverseSparseMerkleTreeProof,
        id: RHS_URL
      }
    };
    const issuerCred = await idWallet.issueCredential(didIssuer, claimReq);
    const employeeCredRequest: CredentialRequest = {
      credentialSchema:
        'https://raw.githubusercontent.com/iden3/claim-schema-vocab/main/schemas/json/KYCEmployee-v101.json',
      type: 'KYCEmployee',
      credentialSubject: {
        id: profileDID.string(),
        ZKPexperiance: true,
        hireDate: '2023-12-11',
        position: 'boss',
        salary: 200,
        documentType: 1
      },
      revocationOpts: {
        type: CredentialStatusType.Iden3ReverseSparseMerkleTreeProof,
        id: RHS_URL
      }
    };
    const employeeCred = await idWallet.issueCredential(didIssuer, employeeCredRequest);

    await credWallet.saveAll([employeeCred, issuerCred]);

    const res = await idWallet.addCredentialsToMerkleTree([employeeCred], didIssuer);
    await idWallet.publishStateToRHS(didIssuer, RHS_URL);

    const txId = await proofService.transitState(
      didIssuer,
      res.oldTreeState,
      false,
      dataStorage.states,
      ethSigner
    );

    const credsWithIden3MTPProof = await idWallet.generateIden3SparseMerkleTreeProof(
      didIssuer,
      res.credentials,
      txId
    );

    await credWallet.saveAll(credsWithIden3MTPProof);

    const proofReqs: ZeroKnowledgeProofRequest[] = [
      {
        id: 1,
        circuitId: CircuitId.AtomicQueryV3,
        optional: false,
        query: {
          proofType: ProofType.BJJSignature,
          allowedIssuers: ['*'],
          type: 'KYCAgeCredential',
          context:
            'https://raw.githubusercontent.com/iden3/claim-schema-vocab/main/schemas/json-ld/kyc-nonmerklized.jsonld',
          credentialSubject: {
            documentType: {
              $eq: 99
            }
          }
        }
      },
      {
        id: 2,
        circuitId: CircuitId.LinkedMultiQuery10,
        optional: false,
        query: {
          groupId: 1,
          proofType: ProofType.Iden3SparseMerkleTreeProof,
          allowedIssuers: ['*'],
          type: 'KYCEmployee',
          context:
            'https://raw.githubusercontent.com/iden3/claim-schema-vocab/main/schemas/json-ld/kyc-v101.json-ld',
          credentialSubject: {
            documentType: {
              $eq: 1
            },
            position: {
              $eq: 'boss',
              $ne: 'employee'
            }
          }
        }
      },
      {
        id: 3,
        circuitId: CircuitId.AtomicQueryV3,
        optional: false,
        query: {
          groupId: 1,
          proofType: ProofType.BJJSignature,
          allowedIssuers: ['*'],
          type: 'KYCEmployee',
          context:
            'https://raw.githubusercontent.com/iden3/claim-schema-vocab/main/schemas/json-ld/kyc-v101.json-ld',
          credentialSubject: {
            hireDate: {
              $eq: '2023-12-11'
            }
          }
        },
        params: {
          nullifierSessionId: '12345'
        }
      }
    ];

    const authReqBody: AuthorizationRequestMessageBody = {
      callbackUrl: 'http://localhost:8080/callback?id=1234442-123123-123123',
      reason: 'reason',
      message: 'message',
      scope: proofReqs
    };

    const id = uuid.v4();
    const authReq: AuthorizationRequestMessage = {
      id,
      typ: PROTOCOL_CONSTANTS.MediaType.PlainMessage,
      type: PROTOCOL_CONSTANTS.PROTOCOL_MESSAGE_TYPE.AUTHORIZATION_REQUEST_MESSAGE_TYPE,
      thid: id,
      body: authReqBody,
      from: didIssuer.string()
    };

    const msgBytes = byteEncoder.encode(JSON.stringify(authReq));
    const authRes = await authHandler.handleAuthorizationRequest(didUser, msgBytes);
    const tokenStr = authRes.token;
    expect(tokenStr).to.be.a('string');
    const token = await Token.parse(tokenStr);
    expect(token).to.be.a('object');
  });

  it('auth response: TestVerifyWithAtomicMTPProof', async () => {
    const sender = 'did:polygonid:polygon:mumbai:1125GJqgw6YEsKFwj63GY87MMxPL9kwDKxPUiwMLNZ';
    const callback = 'https://test.com/callback';
    const userId = 'did:polygonid:polygon:mumbai:2qPDLXDaU1xa1ERTb1XKBfPCB3o2wA46q49neiXWwY';
    const reason = 'test';
    const message = 'message to sign';
    const request: AuthorizationRequestMessage = createAuthorizationRequestWithMessage(
      reason,
      message,
      sender,
      callback
    );
    expect(request.body.scope.length).to.be.eq(0);
    expect(request.body.callbackUrl).to.be.eq(callback);
    expect(request.body.reason).to.be.eq(reason);
    expect(request.from).to.be.eq(sender);

    request.thid = '7f38a193-0918-4a48-9fac-36adfdb8b542';

    const proofRequest: ZeroKnowledgeProofRequest = {
      id: 23,
      circuitId: CircuitId.AtomicQueryMTPV2,
      query: {
        allowedIssuers: ['*'],
        context:
          'https://raw.githubusercontent.com/iden3/claim-schema-vocab/main/schemas/json-ld/kyc-v3.json-ld',
        type: 'KYCCountryOfResidenceCredential',
        credentialSubject: {
          countryCode: {
            $nin: [840, 120, 340, 509]
          }
        }
      }
    };
    request.body.scope.push(proofRequest);

    expect(request.body.scope.length).to.be.eq(1);

    const mtpProof: ZeroKnowledgeProofResponse = {
      id: proofRequest.id,
      circuitId: 'credentialAtomicQueryMTPV2',
      proof: {
        pi_a: [
          '261068577516437401613944053873182458364288414130914048345483377226144652651',
          '14191260071695980011679501808453222267520721767757759150101974382053161674611',
          '1'
        ],
        pi_b: [
          [
            '7670847844015116957526183728196977957312627307797919554134684901401436021977',
            '14957845472630017095821833222580194061266186851634053897768738253663253650835'
          ],
          [
            '17835642458484628627556329876919077333912011235308758832172880012813397022104',
            '18100861130149678153133025031709897120097098591298817367491920553037011650228'
          ],
          ['1', '0']
        ],
        pi_c: [
          '6217865949299990642832523256863048932210546049203189113362851476966824162191',
          '19016949225277755690019647385855936969928994210905992628301967883803670436510',
          '1'
        ],
        protocol: 'groth16'
      },
      pub_signals: [
        '1',
        '27152676987128542066808591998573000370436464722519513348891049644813718018',
        '23',
        '27752766823371471408248225708681313764866231655187366071881070918984471042',
        '21545768883509657340209171549441005603306012513932221371599501498534807719689',
        '1',
        '21545768883509657340209171549441005603306012513932221371599501498534807719689',
        '1679323038',
        '336615423900919464193075592850483704600',
        '0',
        '17002437119434618783545694633038537380726339994244684348913844923422470806844',
        '0',
        '5',
        '840',
        '120',
        '340',
        '509',
        '0',
        '0',
        '0',
        '0',
        '0',
        '0',
        '0',
        '0',
        '0',
        '0',
        '0',
        '0',
        '0',
        '0',
        '0',
        '0',
        '0',
        '0',
        '0',
        '0',
        '0',
        '0',
        '0',
        '0',
        '0',
        '0',
        '0',
        '0',
        '0',
        '0',
        '0',
        '0',
        '0',
        '0',
        '0',
        '0',
        '0',
        '0',
        '0',
        '0',
        '0',
        '0',
        '0',
        '0',
        '0',
        '0',
        '0',
        '0',
        '0',
        '0',
        '0',
        '0',
        '0',
        '0',
        '0',
        '0',
        '0',
        '0',
        '0',
        '0'
      ]
    };

    const response: AuthorizationResponseMessage = {
      id: uuid.v4(),
      thid: request.thid,
      typ: request.typ,
      type: PROTOCOL_CONSTANTS.PROTOCOL_MESSAGE_TYPE.AUTHORIZATION_RESPONSE_MESSAGE_TYPE,
      from: userId,
      to: sender,
      body: {
        message: request.body.message,
        scope: [mtpProof]
      }
    };

    await authHandler.handleAuthorizationResponse(response, request, TEST_VERIFICATION_OPTS);
  });

  it('auth response: TestVerifyWithAtomicSigProofNonMerklized', async () => {
    const sender = 'did:polygonid:polygon:mumbai:1125GJqgw6YEsKFwj63GY87MMxPL9kwDKxPUiwMLNZ';
    const callback = 'https://test.com/callback';
    const userId = 'did:polygonid:polygon:mumbai:2qKzaaAewvBVv11iZjJZzjTxBQioZLEujPYTUJp7gQ';
    const reason = 'test';
    const message = 'message to sign';
    const request: AuthorizationRequestMessage = createAuthorizationRequestWithMessage(
      reason,
      message,
      sender,
      callback
    );
    expect(request.body.scope.length).to.be.eq(0);
    expect(request.body.callbackUrl).to.be.eq(callback);
    expect(request.body.reason).to.be.eq(reason);
    expect(request.from).to.be.eq(sender);

    request.thid = '7f38a193-0918-4a48-9fac-36adfdb8b542';

    const proofRequest: ZeroKnowledgeProofRequest = {
      id: 84239,
      circuitId: CircuitId.AtomicQuerySigV2,
      query: {
        allowedIssuers: ['*'],
        context:
          'https://raw.githubusercontent.com/iden3/claim-schema-vocab/main/schemas/json-ld/kyc-nonmerklized.jsonld',
        type: 'KYCAgeCredential',
        credentialSubject: {
          documentType: {
            $eq: [99]
          }
        }
      }
    };
    request.body.scope.push(proofRequest);

    expect(request.body.scope.length).to.be.eq(1);

    const mtpProof: ZeroKnowledgeProofResponse = {
      id: proofRequest.id,
      circuitId: 'credentialAtomicQuerySigV2',
      proof: {
        pi_a: [
          '14056228231956087288378518013493130710375131807243578639863710060510262038676',
          '15685597096933930175890593905690244171450509041610585092210638200145586390285',
          '1'
        ],
        pi_b: [
          [
            '6867891861795556838771075779522609255721689620651295420993290050538780283807',
            '12803728874072821363624664338413776845757845422512289455246307343796729670516'
          ],
          [
            '1556511867067742689232747109877739227261867306751037654148240512509806309140',
            '3417379743049361186708759271231315501277403869916476403120965486647240758779'
          ],
          ['1', '0']
        ],
        pi_c: [
          '10569434133480072042978475540156042501239134571700053665222790798542811352807',
          '16412506719218682682070660169432465369639644911994254460610287965570092298694',
          '1'
        ],
        protocol: 'groth16'
      },
      pub_signals: [
        '0',
        '23556362286864724741858679466282977995723542763829611007300550436288008706',
        '6488011081960287964570775172930943914920953982696735236025195378048754598764',
        '84239',
        '21803003425107230045260507608510138502859759480520560654156359021447614978',
        '1',
        '6488011081960287964570775172930943914920953982696735236025195378048754598764',
        '1693230616',
        '198285726510688200335207273836123338699',
        '1',
        '0',
        '3',
        '1',
        '99',
        '0',
        '0',
        '0',
        '0',
        '0',
        '0',
        '0',
        '0',
        '0',
        '0',
        '0',
        '0',
        '0',
        '0',
        '0',
        '0',
        '0',
        '0',
        '0',
        '0',
        '0',
        '0',
        '0',
        '0',
        '0',
        '0',
        '0',
        '0',
        '0',
        '0',
        '0',
        '0',
        '0',
        '0',
        '0',
        '0',
        '0',
        '0',
        '0',
        '0',
        '0',
        '0',
        '0',
        '0',
        '0',
        '0',
        '0',
        '0',
        '0',
        '0',
        '0',
        '0',
        '0',
        '0',
        '0',
        '0',
        '0',
        '0',
        '0',
        '0',
        '0',
        '0',
        '0'
      ]
    };

    const response: AuthorizationResponseMessage = {
      id: uuid.v4(),
      thid: request.thid,
      typ: request.typ,
      type: PROTOCOL_CONSTANTS.PROTOCOL_MESSAGE_TYPE.AUTHORIZATION_RESPONSE_MESSAGE_TYPE,
      from: userId,
      to: sender,
      body: {
        message: request.body.message,
        scope: [mtpProof]
      }
    };

    await authHandler.handleAuthorizationResponse(response, request, TEST_VERIFICATION_OPTS);
  });

  it('auth response: TestVerifyV3MessageWithSigProof_NonMerklized', async () => {
    const request: AuthorizationRequestMessage = {
      id: '28b15cd4-3aa1-4ddc-88a3-c05a0f788065',
      typ: PROTOCOL_CONSTANTS.MediaType.PlainMessage,
      type: 'https://iden3-communication.io/authorization/1.0/request',
      thid: '28b15cd4-3aa1-4ddc-88a3-c05a0f788065',
      body: {
        callbackUrl: 'https://test.com/callback',
        reason: 'test',
        message: 'message to sign',
        scope: [
          {
            id: 1,
            circuitId: CircuitId.AtomicQueryV3,
            optional: true,
            query: {
              allowedIssuers: ['*'],
              context:
                'https://raw.githubusercontent.com/iden3/claim-schema-vocab/main/schemas/json-ld/kyc-nonmerklized.jsonld',
              credentialSubject: { documentType: { $eq: 99 } },
              proofType: ProofType.BJJSignature,
              type: 'KYCAgeCredential'
            }
          }
        ]
      },
      from: 'did:polygonid:polygon:mumbai:2qEevY9VnKdNsVDdXRv3qSLHRqoMGMRRdE5Gmc6iA7'
    };

    // response
    const message: AuthorizationResponseMessage = {
      id: '59fbefd2-39ce-4346-94f1-49ec86141ba9',
      typ: PROTOCOL_CONSTANTS.MediaType.PlainMessage,
      type: 'https://iden3-communication.io/authorization/1.0/response',
      thid: '28b15cd4-3aa1-4ddc-88a3-c05a0f788065',
      body: {
        message: 'message to sign',
        scope: [
          {
            id: 1,
            circuitId: CircuitId.AtomicQueryV3,
            proof: {
              pi_a: [
                '4931850785213949686128999530866355140504398167046521116795481546947184272648',
                '332774575245859134568137417770603285619416893331837204312155221564587668094',
                '1'
              ],
              pi_b: [
                [
                  '14792271695016162952390815554867533625013692933642600379618564819732493637941',
                  '18215310934256606244114322866050307053902107679161350635408930840065889072916'
                ],
                [
                  '17048410972040698560239088146160392663861669520384562422376544822376801389912',
                  '21559641235416117505150830172567831599407748749353430076073365383629391654250'
                ],
                ['1', '0']
              ],
              pi_c: [
                '1398727697779021690907399287414954376665288113096930249445808929806707726439',
                '627223672270092807254159968400380256577737860448215394733886462613367964620',
                '1'
              ],
              protocol: 'groth16'
            },
            pub_signals: [
              '0',
              '21568225469889458305914841490175280093555015071329787375641431262509208065',
              '4487386332479489158003597844990487984925471813907462483907054425759564175341',
              '0',
              '0',
              '0',
              '1',
              '1',
              '25191641634853875207018381290409317860151551336133597267061715643603096065',
              '1',
              '4487386332479489158003597844990487984925471813907462483907054425759564175341',
              '1708958378',
              '198285726510688200335207273836123338699',
              '0',
              '3',
              '1',
              '99',
              '0',
              '0',
              '0',
              '0',
              '0',
              '0',
              '0',
              '0',
              '0',
              '0',
              '0',
              '0',
              '0',
              '0',
              '0',
              '0',
              '0',
              '0',
              '0',
              '0',
              '0',
              '0',
              '0',
              '0',
              '0',
              '0',
              '0',
              '0',
              '0',
              '0',
              '0',
              '0',
              '0',
              '0',
              '0',
              '0',
              '0',
              '0',
              '0',
              '0',
              '0',
              '0',
              '0',
              '0',
              '0',
              '0',
              '0',
              '0',
              '0',
              '0',
              '0',
              '0',
              '0',
              '0',
              '0',
              '0',
              '0',
              '0',
              '0',
              '0',
              '0',
              '0',
              '0',
              '1',
              '0',
              '0'
            ]
          }
        ]
      },
      from: 'did:iden3:polygon:mumbai:wuw5tydZ7AAd3efwEqPprnqjiNHR24jqruSPKmV1V',
      to: 'did:polygonid:polygon:mumbai:2qEevY9VnKdNsVDdXRv3qSLHRqoMGMRRdE5Gmc6iA7'
    };

    await authHandler.handleAuthorizationResponse(message, request, TEST_VERIFICATION_OPTS);
  });

  it('auth response: TestVerifyV3MessageWithMtpProof_Merklized', async () => {
    const request: AuthorizationRequestMessage = {
      id: '7e5b5847-b479-4499-90ee-5fe4826a5bdd',
      typ: PROTOCOL_CONSTANTS.MediaType.PlainMessage,
      type: 'https://iden3-communication.io/authorization/1.0/request',
      thid: '7e5b5847-b479-4499-90ee-5fe4826a5bdd',
      body: {
        callbackUrl: 'https://test.com/callback',
        reason: 'test',
        message: 'message to sign',
        scope: [
          {
            id: 1,
            circuitId: CircuitId.AtomicQueryV3,
            optional: false,
            query: {
              allowedIssuers: ['*'],
              context:
                'https://raw.githubusercontent.com/iden3/claim-schema-vocab/main/schemas/json-ld/kyc-v3.json-ld',
              credentialSubject: { documentType: { $eq: 99 } },
              proofType: ProofType.Iden3SparseMerkleTreeProof,
              type: 'KYCAgeCredential'
            }
          }
        ]
      },
      from: 'did:polygonid:polygon:mumbai:2qEevY9VnKdNsVDdXRv3qSLHRqoMGMRRdE5Gmc6iA7'
    };

    const message: AuthorizationResponseMessage = {
      id: 'a8ceddf8-24c8-4797-bb94-234a17c6b551',
      typ: PROTOCOL_CONSTANTS.MediaType.PlainMessage,
      type: 'https://iden3-communication.io/authorization/1.0/response',
      thid: '7e5b5847-b479-4499-90ee-5fe4826a5bdd',
      body: {
        message: 'message to sign',
        scope: [
          {
            id: 1,
            circuitId: CircuitId.AtomicQueryV3,
            proof: {
              pi_a: [
                '21670105620652703601477810515677208955235385482913430843458796496505567239793',
                '13288728367063292010057292794440148934003973173769496254360913324078694891034',
                '1'
              ],
              pi_b: [
                [
                  '16370966906841564400313385717883093075944937381897969856709983472924165509408',
                  '7778887146640489720647167503138118335113598059976826778839162024634297503509'
                ],
                [
                  '3056709170897468503543133506346448343248296922943029424017396286992125449008',
                  '18924324019871646744005830283614996965229851563759352746018105419445741419358'
                ],
                ['1', '0']
              ],
              pi_c: [
                '11756251835947810289905030105462848637445985844896239324130081980601483358204',
                '3744754840803796468374265874229396141965695715998580645165923368421757602995',
                '1'
              ],
              protocol: 'groth16'
            },
            pub_signals: [
              '1',
              '21568225469889458305914841490175280093555015071329787375641431262509208065',
              '6880296436594660732089540737768771091806334429473963727848865469054445967519',
              '0',
              '0',
              '0',
              '2',
              '1',
              '19898531390599208021876718705689344940605246460654065917270282371355906561',
              '1',
              '5224437024673068498206105743424598123651101873588696368477339341771571761791',
              '1708958971',
              '74977327600848231385663280181476307657',
              '17040667407194471738958340146498954457187839778402591036538781364266841966',
              '0',
              '1',
              '99',
              '0',
              '0',
              '0',
              '0',
              '0',
              '0',
              '0',
              '0',
              '0',
              '0',
              '0',
              '0',
              '0',
              '0',
              '0',
              '0',
              '0',
              '0',
              '0',
              '0',
              '0',
              '0',
              '0',
              '0',
              '0',
              '0',
              '0',
              '0',
              '0',
              '0',
              '0',
              '0',
              '0',
              '0',
              '0',
              '0',
              '0',
              '0',
              '0',
              '0',
              '0',
              '0',
              '0',
              '0',
              '0',
              '0',
              '0',
              '0',
              '0',
              '0',
              '0',
              '0',
              '0',
              '0',
              '0',
              '0',
              '0',
              '0',
              '0',
              '0',
              '0',
              '0',
              '0',
              '1',
              '0',
              '0'
            ]
          }
        ]
      },
      from: 'did:iden3:polygon:mumbai:wuw5tydZ7AAd3efwEqPprnqjiNHR24jqruSPKmV1V',
      to: 'did:polygonid:polygon:mumbai:2qEevY9VnKdNsVDdXRv3qSLHRqoMGMRRdE5Gmc6iA7'
    };

    await authHandler.handleAuthorizationResponse(message, request, TEST_VERIFICATION_OPTS);
  });

  it('auth response: linked multi query', async () => {
    const authRequest: AuthorizationRequestMessage = {
      id: 'f5bcdfc9-3819-4052-ad97-c059119e563c',
      typ: PROTOCOL_CONSTANTS.MediaType.PlainMessage,
      type: 'https://iden3-communication.io/authorization/1.0/request',
      thid: 'f5bcdfc9-3819-4052-ad97-c059119e563c',
      body: {
        callbackUrl: 'http://localhost:8080/callback?id=1234442-123123-123123',
        reason: 'reason',
        message: 'message',
        scope: [
          {
            id: 1,
            circuitId: CircuitId.AtomicQueryV3,
            optional: false,
            query: {
              proofType: ProofType.BJJSignature,
              allowedIssuers: ['*'],
              type: 'KYCAgeCredential',
              context:
                'https://raw.githubusercontent.com/iden3/claim-schema-vocab/main/schemas/json-ld/kyc-nonmerklized.jsonld',
              credentialSubject: {
                documentType: {
                  $eq: 99
                }
              }
            }
          },
          {
            id: 2,
            circuitId: CircuitId.LinkedMultiQuery10,
            optional: false,
            query: {
              groupId: 1,
              proofType: ProofType.Iden3SparseMerkleTreeProof,
              allowedIssuers: ['*'],
              type: 'KYCEmployee',
              context:
                'https://raw.githubusercontent.com/iden3/claim-schema-vocab/main/schemas/json-ld/kyc-v101.json-ld',
              credentialSubject: {
                documentType: {
                  $eq: 1
                },
                position: {
                  $eq: 'boss',
                  $ne: 'employee'
                }
              }
            }
          },
          {
            id: 3,
            circuitId: CircuitId.AtomicQueryV3,
            optional: false,
            query: {
              groupId: 1,
              proofType: ProofType.BJJSignature,
              allowedIssuers: ['*'],
              type: 'KYCEmployee',
              context:
                'https://raw.githubusercontent.com/iden3/claim-schema-vocab/main/schemas/json-ld/kyc-v101.json-ld',
              credentialSubject: {
                hireDate: {
                  $eq: '2023-12-11'
                }
              }
            },
            params: {
              nullifierSessionId: '12345'
            }
          }
        ]
      },
      from: 'did:iden3:polygon:mumbai:wzokvZ6kMoocKJuSbftdZxTD6qvayGpJb3m4FVXth'
    };

    const response = JSON.parse(
      `{"id":"9f8c5eaf-761b-45a3-9291-e716809ace80","typ":"application/iden3-zkp-json","type":"https://iden3-communication.io/authorization/1.0/response","thid":"f1db2356-9f44-48ad-9b76-f89d47f21f6a","body":{"message":"message","scope":[{"id":1,"circuitId":"credentialAtomicQueryV3-beta.1","proof":{"pi_a":["1957042983521939777779358613512940538748371001503599796504079991585151845626","5980467088491530700980741867186770936154186459285094575907693303048036963689","1"],"pi_b":[["5742671146783049896789457637506168650313117608892287762091826086179746860469","7867980002214299883401553001814837114723536790472835510365975534274190677490"],["6409919485783982335585179727042442194321707383499872699189740318445051390961","1369980068779537226244190127504408237299520988801560937733214682094782613117"],["1","0"]],"pi_c":["5711121494820066463200893985386651555980045684596061159643138162113786427802","4095818364808367579242275974249584152089253995861921406668522195898158853090","1"],"protocol":"groth16","curve":"bn128"},"pub_signals":["0","21568225469889458305914841490175280093555015071329787375641431262509208065","4487386332479489158003597844990487984925471813907462483907054425759564175341","0","0","0","1","1","25191641634853875207018381290409317860151551336133597267061715643603096065","1","4487386332479489158003597844990487984925471813907462483907054425759564175341","1709225461","198285726510688200335207273836123338699","0","3","1","99","0","0","0","0","0","0","0","0","0","0","0","0","0","0","0","0","0","0","0","0","0","0","0","0","0","0","0","0","0","0","0","0","0","0","0","0","0","0","0","0","0","0","0","0","0","0","0","0","0","0","0","0","0","0","0","0","0","0","0","0","0","0","0","1","25191641634853875207018381290409317860151551336133597267061715643603096065","0"]},{"id":2,"circuitId":"linkedMultiQuery10-beta.1","proof":{"pi_a":["10008762987135252748343336852440821999292200194586609431123158877924829442619","643120883606370243165315267728925724383441131555632496875810966571180142836","1"],"pi_b":[["20325202427888218305042001051611691791013545949589864140437875458628437599770","8717600144533993361171658192288756446811108221293161636717237909993926710318"],["14981619958191157581227114000872054457371373393565997302166302876147503284338","16553636587728487263592580154123194292472350845107268041191122057483030032517"],["1","0"]],"pi_c":["16072126589976107857236142821613193518209749401521398065019425748092192614959","303906682296869502342276988123716958990500798695456357531107835924939259150","1"],"protocol":"groth16","curve":"bn128"},"pub_signals":["14840595334989550616466083197180000787621620083536890923904228235213356726165","1","0","0","0","0","0","0","0","0","0","0","15577114799056939633552845531011024672939493492769628285661359711655214561162","16998762965396944782667557741185828136467747762830028217027973617373862301958","9302526208507753799501130128908494673412443631541424409551205277529949662394","14612518006493998037149299647974237771551070312096882407440651052752259038403","14612518006493998037149299647974237771551070312096882407440651052752259038403","14612518006493998037149299647974237771551070312096882407440651052752259038403","14612518006493998037149299647974237771551070312096882407440651052752259038403","14612518006493998037149299647974237771551070312096882407440651052752259038403","14612518006493998037149299647974237771551070312096882407440651052752259038403","14612518006493998037149299647974237771551070312096882407440651052752259038403"]},{"id":3,"circuitId":"credentialAtomicQueryV3-beta.1","proof":{"pi_a":["4918421968222994875065132919357788716527410020013314076838075601739876838116","10576714801149162526665883185954136825228282980216373802495776414648547250389","1"],"pi_b":[["11108578138197665525735155920251801717888098160693764639454679880928722733880","3997721247159844618817277585055198811110117246676622629879543401795646667027"],["20635473172141447711225783196574171578493742575849493414547293568487122129963","6948443179619059689387710642006412901626278322232965354300544053846217743110"],["1","0"]],"pi_c":["469119326794229447935775203453233806548971393125675053242929084072054328769","178813906627150338283979844326455982590598033322249897359697376726879654625","1"],"protocol":"groth16","curve":"bn128"},"pub_signals":["1","21568225469889458305914841490175280093555015071329787375641431262509208065","4487386332479489158003597844990487984925471813907462483907054425759564175341","14840595334989550616466083197180000787621620083536890923904228235213356726165","21051816437711998017249050444244727806861025707804897813951842286690382472927","0","1","3","25191641634853875207018381290409317860151551336133597267061715643603096065","1","4487386332479489158003597844990487984925471813907462483907054425759564175341","1709225477","219578617064540016234161640375755865412","1296351758269061173317105041968067077451914386086222931516199194959869463882","0","1","1702252800000000000","0","0","0","0","0","0","0","0","0","0","0","0","0","0","0","0","0","0","0","0","0","0","0","0","0","0","0","0","0","0","0","0","0","0","0","0","0","0","0","0","0","0","0","0","0","0","0","0","0","0","0","0","0","0","0","0","0","0","0","0","0","0","0","1","25191641634853875207018381290409317860151551336133597267061715643603096065","12345"]}]},"from":"did:iden3:polygon:mumbai:wuw5tydZ7AAd3efwEqPprnqjiNHR24jqruSPKmV1V","to":"did:iden3:polygon:mumbai:wzokvZ6kMoocKJuSbftdZxTD6qvayGpJb3m4FVXth"}`
    ) as AuthorizationResponseMessage;
    await authHandler.handleAuthorizationResponse(response, authRequest, TEST_VERIFICATION_OPTS);
  });

  it('null scope auth request', async () => {
    const msgBytes = byteEncoder.encode(
      '{"id":"f3688b54-248d-4a75-b743-39f99a49adb8","typ":"application/iden3comm-plain-json","type":"https://iden3-communication.io/authorization/1.0/request","thid":"f3688b54-248d-4a75-b743-39f99a49adb8","body":{"callbackUrl":"https://issuer-admin.polygonid.me/v1/credentials/links/callback?sessionID=1bd6b1cb-cfc1-4817-8b77-3bc150435e29\u0026linkID=880face8-43b7-428b-80b1-adb6da0632ac","reason":"authentication","scope":null},"from":"did:polygonid:polygon:mumbai:2qMLpQ5py1YzBTTuLEeX2yr6pDGQ7gyXAfygaPakzq"}'
    );
    const authRes = await authHandler.handleAuthorizationRequest(userDID, msgBytes);

    const tokenStr = authRes.token;
    expect(tokenStr).to.be.a('string');
    const token = await Token.parse(tokenStr);
    expect(token).to.be.a('object');
  });

  it('auth response: TestVerifyV3MessageWithMtpProof_Merklized_exists', async () => {
    const stateEthConfig = defaultEthConnectionConfig;
    stateEthConfig.url = RPC_URL;
    stateEthConfig.contractAddress = STATE_CONTRACT;
    stateEthConfig.chainId = 80002;
    const eth = new EthStateStorage(stateEthConfig);

    const kms = registerKeyProvidersInMemoryKMS();
    dataStorage = getInMemoryDataStorage(eth);
    const circuitStorage = new FSCircuitStorage({
      dirname: path.join(__dirname, '../proofs/testdata')
    });

    const resolvers = new CredentialStatusResolverRegistry();
    resolvers.register(
      CredentialStatusType.Iden3ReverseSparseMerkleTreeProof,
      new RHSResolver(dataStorage.states)
    );
    credWallet = new CredentialWallet(dataStorage, resolvers);
    idWallet = new IdentityWallet(kms, dataStorage, credWallet);

    proofService = new ProofService(idWallet, credWallet, circuitStorage, eth, {
      ipfsNodeURL: IPFS_URL
    });
    const { did: issuerDID } = await createIdentity(idWallet, {
      seed: getRandomBytes(32)
    });
    const { did: userDID } = await createIdentity(idWallet, {
      seed: getRandomBytes(32)
    });

    packageMgr = await getPackageMgr(
      await circuitStorage.loadCircuitData(CircuitId.AuthV2),
      proofService.generateAuthV2Inputs.bind(proofService),
      proofService.verifyState.bind(proofService)
    );

    authHandler = new AuthHandler(packageMgr, proofService);

    const claimReq: CredentialRequest = {
      credentialSchema:
        'https://raw.githubusercontent.com/iden3/claim-schema-vocab/main/schemas/json/KYCAgeCredential-v4.json',
      type: 'KYCAgeCredential',
      credentialSubject: {
        id: userDID.string(),
        birthday: 19960424,
        documentType: 99
      },
      expiration: 2793526400,
      revocationOpts: {
        type: CredentialStatusType.Iden3ReverseSparseMerkleTreeProof,
        id: RHS_URL
      }
    };
    const issuerCred = await idWallet.issueCredential(issuerDID, claimReq);

    await credWallet.save(issuerCred);

    const proofReq: ZeroKnowledgeProofRequest = {
      id: 1,
      circuitId: CircuitId.AtomicQueryV3,
      optional: false,
      query: {
        allowedIssuers: ['*'],
        type: claimReq.type,
        context:
          'https://raw.githubusercontent.com/iden3/claim-schema-vocab/main/schemas/json-ld/kyc-v4.jsonld',
        credentialSubject: {
          documentType: {
            $exists: true
          }
        },
        proofType: ProofType.BJJSignature
      }
    };

    const authReqBody: AuthorizationRequestMessageBody = {
      callbackUrl: 'http://localhost:8080/callback?id=1234442-123123-123123',
      reason: 'reason',
      scope: [proofReq as ZeroKnowledgeProofRequest]
    };

    const id = uuid.v4();
    const authReq: AuthorizationRequestMessage = {
      id,
      typ: PROTOCOL_CONSTANTS.MediaType.PlainMessage,
      type: PROTOCOL_CONSTANTS.PROTOCOL_MESSAGE_TYPE.AUTHORIZATION_REQUEST_MESSAGE_TYPE,
      thid: id,
      body: authReqBody,
      from: issuerDID.string()
    };

    const msgBytes = byteEncoder.encode(JSON.stringify(authReq));
    const authRes = await authHandler.handleAuthorizationRequest(userDID, msgBytes);

    const tokenStr = authRes.token;
    expect(tokenStr).to.be.a('string');

    const { response } = await authHandler.handleAuthorizationResponse(
      authRes.authResponse,
      authReq,
      TEST_VERIFICATION_OPTS
    );

    const token = await packageMgr.pack(
      PROTOCOL_CONSTANTS.MediaType.ZKPMessage,
      byteEncoder.encode(JSON.stringify(response)),
      {
        senderDID: issuerDID,
        provingMethodAlg: new ProvingMethodAlg('groth16', 'authV2')
      }
    );

    expect(token).to.be.a.string;

    const res = await idWallet.addCredentialsToMerkleTree([issuerCred], issuerDID);

    // publish to rhs

    await idWallet.publishStateToRHS(issuerDID, RHS_URL);

    // you must store stat info (e.g. state and it's roots)

    const ethSigner = new ethers.Wallet(WALLET_KEY, dataStorage.states.getRpcProvider());
    const txId = await proofService.transitState(
      issuerDID,
      res.oldTreeState,
      true,
      dataStorage.states,
      ethSigner
    );

    const credsWithIden3MTPProof = await idWallet.generateIden3SparseMerkleTreeProof(
      issuerDID,
      res.credentials,
      txId
    );

    await credWallet.saveAll(credsWithIden3MTPProof);

    const { response: resp2 } = await authHandler.handleAuthorizationResponse(
      authRes.authResponse,
      authReq,
      TEST_VERIFICATION_OPTS
    );

    const token2 = await packageMgr.pack(
      PROTOCOL_CONSTANTS.MediaType.ZKPMessage,
      byteEncoder.encode(JSON.stringify(resp2)),
      {
        senderDID: issuerDID,
        provingMethodAlg: new ProvingMethodAlg('groth16', 'authV2')
      }
    );

    expect(token2).to.be.a.string;
  });

  it('auth response: TestVerifyV3MessageWithMtpProof_Merklized_noop', async () => {
    const claimReq: CredentialRequest = {
      credentialSchema:
        'https://raw.githubusercontent.com/iden3/claim-schema-vocab/main/schemas/json/KYCAgeCredential-v4.json',
      type: 'KYCAgeCredential',
      credentialSubject: {
        id: userDID.string(),
        birthday: 19960424,
        documentType: 99
      },
      expiration: 2793526400,
      revocationOpts: {
        type: CredentialStatusType.Iden3ReverseSparseMerkleTreeProof,
        id: RHS_URL
      }
    };
    const issuerCred = await idWallet.issueCredential(issuerDID, claimReq);

    await credWallet.save(issuerCred);

    const proofReq: ZeroKnowledgeProofRequest = {
      id: 1,
      circuitId: CircuitId.AtomicQueryV3,
      optional: false,
      query: {
        allowedIssuers: ['*'],
        type: claimReq.type,
        context:
          'https://raw.githubusercontent.com/iden3/claim-schema-vocab/main/schemas/json-ld/kyc-v4.jsonld',
        proofType: ProofType.BJJSignature
      }
    };

    const authReqBody: AuthorizationRequestMessageBody = {
      callbackUrl: 'http://localhost:8080/callback?id=1234442-123123-123123',
      reason: 'reason',
      scope: [proofReq as ZeroKnowledgeProofRequest]
    };

    const id = uuid.v4();
    const authReq: AuthorizationRequestMessage = {
      id,
      typ: PROTOCOL_CONSTANTS.MediaType.PlainMessage,
      type: PROTOCOL_CONSTANTS.PROTOCOL_MESSAGE_TYPE.AUTHORIZATION_REQUEST_MESSAGE_TYPE,
      thid: id,
      body: authReqBody,
      from: issuerDID.string()
    };

    const msgBytes = byteEncoder.encode(JSON.stringify(authReq));
    const authRes = await authHandler.handleAuthorizationRequest(userDID, msgBytes);

    const tokenStr = authRes.token;
    expect(tokenStr).to.be.a('string');
  });

  it('auth request: v2 sig sd', async () => {
    const sender = 'did:polygonid:polygon:mumbai:2qJ689kpoJxcSzB5sAFJtPsSBSrHF5dq722BHMqURL';
    const callback = 'https://test.com/callback';
    const reason = 'age verification';
    const request: AuthorizationRequestMessage = createAuthorizationRequestWithMessage(
      reason,
      '',
      sender,
      callback
    );

    const claimReq: CredentialRequest = {
      credentialSchema:
        'https://raw.githubusercontent.com/iden3/claim-schema-vocab/main/schemas/json/KYCAgeCredential-v4.json',
      type: 'KYCAgeCredential',
      credentialSubject: {
        id: userDID.string(),
        birthday: 19960424,
        documentType: 99
      },
      expiration: 2793526400,
      revocationOpts: {
        type: CredentialStatusType.Iden3ReverseSparseMerkleTreeProof,
        id: RHS_URL
      }
    };

    const issuerCred = await idWallet.issueCredential(issuerDID, claimReq);
    await credWallet.save(issuerCred);

    const proofRequest: ZeroKnowledgeProofRequest = {
      id: 1,
      circuitId: CircuitId.AtomicQuerySigV2,
      query: {
        allowedIssuers: ['*'],
        context:
          'https://raw.githubusercontent.com/iden3/claim-schema-vocab/main/schemas/json-ld/kyc-v4.jsonld',
        type: 'KYCAgeCredential',
        credentialSubject: {
          birthday: {}
        }
      }
    };
    request.body.scope.push(proofRequest);
    request.id = '28494007-9c49-4f1a-9694-7700c08865bf';
    request.thid = '7f38a193-0918-4a48-9fac-36adfdb8b542';

    const msgBytes = byteEncoder.encode(JSON.stringify(request));
    const authRes = await authHandler.handleAuthorizationRequest(userDID, msgBytes);
    const tokenStr = authRes.token;
    expect(tokenStr).to.be.a('string');
  });

  it('auth response: TestVerify v2 sig sd', async () => {
    const sender = 'did:polygonid:polygon:mumbai:2qJ689kpoJxcSzB5sAFJtPsSBSrHF5dq722BHMqURL';
    const callback = 'https://test.com/callback';
    const reason = 'age verification';
    const request: AuthorizationRequestMessage = createAuthorizationRequestWithMessage(
      reason,
      '',
      sender,
      callback
    );

    const proofRequest: ZeroKnowledgeProofRequest = {
      id: 1,
      circuitId: CircuitId.AtomicQuerySigV2,
      query: {
        allowedIssuers: ['*'],
        context:
          'https://raw.githubusercontent.com/iden3/claim-schema-vocab/main/schemas/json-ld/kyc-v4.jsonld',
        type: 'KYCAgeCredential',
        credentialSubject: {
          birthday: {}
        }
      }
    };
    request.body.scope.push(proofRequest);

    request.id = '28494007-9c49-4f1a-9694-7700c08865bf';
    request.thid = '7f38a193-0918-4a48-9fac-36adfdb8b542'; // because it's used in the response

    const response = JSON.parse(`{
      "id": "f3f5f3bd-2d8b-4949-a069-9759be7cf50a",
      "typ": "application/iden3comm-plain-json",
      "type": "https://iden3-communication.io/authorization/1.0/response",
      "thid": "7f38a193-0918-4a48-9fac-36adfdb8b542",
      "from": "did:polygonid:polygon:mumbai:2qJpRqZNRTxkiCUN4VSfLQ7KA4PzHSwwVwnSKSFKtw",
      "to": "did:polygonid:polygon:mumbai:2qJ689kpoJxcSzB5sAFJtPsSBSrHF5dq722BHMqURL",
      "body": {
          "did_doc": {
              "@context": [
                  "https://www.w3.org/ns/did/v1"
              ],
              "id": "did:polygonid:polygon:mumbai:2qJpRqZNRTxkiCUN4VSfLQ7KA4PzHSwwVwnSKSFKtw",
              "service": [
                  {
                      "id": "did:polygonid:polygon:mumbai:2qJpRqZNRTxkiCUN4VSfLQ7KA4PzHSwwVwnSKSFKtw#push",
                      "type": "push-notification",
                      "serviceEndpoint": "https://push-staging.polygonid.com/api/v1",
                      "metadata": {
                          "devices": [
                              {
                                  "ciphertext": "0I0yYaUj1x91uYozBbrC8nA1jdvC7nb0KprOmSBIjYtZfq/eXUPvmt4vjl9pGd7LhIx6lUYOMMhsIM58VkVXcTXv2wbZL092LVwSWvOv7fvUuhi2m4nUTzojaTuvmuuGmMZafjIZW20Zy4Etu+itiUEw6qc9OPm1fiqY6+ixapaJcuV1CSG3Eo8WXvG5lksJYG8bkBmfIsGiQwiwYGpAVePnk2u6FvGiWiJL5lqfwF7OgI3zmj5JBiM/uJK4eyBVSSprkiYktJNvJAbm3sXkXnu8yS7Igkyjzd+nKKUSOYaS4P6hS7eMCNZgdlMPCjd5PagjxMl5bHpPB4ElzBPnGT7yd8iWEGDjVCnhD4APdTeQUr9WEemBjnibm+S8C8k2xAw8AZo4OmsJHx7Kg5VItarwrLy4CGS5WWea6S488c2r4noVlnmAOrND7LmQ6L/0lzWM1AxGcQ1SsyCcTteuZg56gwiMQ+6cMzAX/f2IN3FlmtplRRKqc2cRL8nsVyIEq0y37QaaAlnotFI3vHNtctVTR5nqZ3zznXDan5jmwKebEPVvdLxWp10DSLnSXiQoET2SrHC1YvlffDAvj+b+1U152qhINgU+Omw2VE2T1oP0UCmbCkGBlC+7CBwtUgrhF7htxL9oAKECPWFHSRQsf8gIkmALyO9VCj1xeappQ9I=",
                                  "alg": "RSA-OAEP-512"
                              }
                          ]
                      }
                  }
              ]
          },
          "message": null,
          "scope": [
              {
                  "id": 1,
                  "circuitId": "credentialAtomicQuerySigV2",
                  "proof": {
                      "pi_a": [
                          "13823044472745786908995378977428468334691339903626253052467645595896751884324",
                          "14356457032265788557275947130052372307935357245172088694540617048200164735550",
                          "1"
                      ],
                      "pi_b": [
                          [
                              "14038837468790150555724321214321987303645407592127362465185807730734687008748",
                              "16127175500346693425201237491221604626317337533699053876931967535723744623628"
                          ],
                          [
                              "7835726266684299556756486695743627845524382286636757992786728500640304024078",
                              "12625109860013174660697550528873760592255929049947026704702790117950465030893"
                          ],
                          [
                              "1",
                              "0"
                          ]
                      ],
                      "pi_c": [
                          "14831812078422268302721284760494652587846937966905721763323843636407425073891",
                          "11403849275523392594161040440544799981358458631868290791807186627510321438823",
                          "1"
                      ],
                      "protocol": "groth16",
                      "curve": "bn128"
                  },
                  "pub_signals": [
                      "1",
                      "21513140530233921515809235388780134681245612858744900297740490447738573314",
                      "14172770088602255825733611365398718935371244575253056361307823303028442907950",
                      "1",
                      "27752766823371471408248225708681313764866231655187366071881070918984471042",
                      "1",
                      "2298258970899685167511194049923695919137720894525468335857057655221098924973",
                      "1681384483",
                      "267831521922558027206082390043321796944",
                      "0",
                      "20376033832371109177683048456014525905119173674985843915445634726167450989630",
                      "0",
                      "1",
                      "19960424",
                      "0",
                      "0",
                      "0",
                      "0",
                      "0",
                      "0",
                      "0",
                      "0",
                      "0",
                      "0",
                      "0",
                      "0",
                      "0",
                      "0",
                      "0",
                      "0",
                      "0",
                      "0",
                      "0",
                      "0",
                      "0",
                      "0",
                      "0",
                      "0",
                      "0",
                      "0",
                      "0",
                      "0",
                      "0",
                      "0",
                      "0",
                      "0",
                      "0",
                      "0",
                      "0",
                      "0",
                      "0",
                      "0",
                      "0",
                      "0",
                      "0",
                      "0",
                      "0",
                      "0",
                      "0",
                      "0",
                      "0",
                      "0",
                      "0",
                      "0",
                      "0",
                      "0",
                      "0",
                      "0",
                      "0",
                      "0",
                      "0",
                      "0",
                      "0",
                      "0",
                      "0",
                      "0",
                      "0"
                  ],
                  "vp": {
                      "@type": "VerifiablePresentation",
                      "@context": [
                          "https://www.w3.org/2018/credentials/v1"
                      ],
                      "verifiableCredential": {
                          "@context": [
                              "https://www.w3.org/2018/credentials/v1",
                              "https://raw.githubusercontent.com/iden3/claim-schema-vocab/main/schemas/json-ld/kyc-v4.jsonld"
                          ],
                          "@type": [
                              "VerifiableCredential",
                              "KYCAgeCredential"
                          ],
                          "credentialSubject": {
                              "@type": "KYCAgeCredential",
                              "birthday": 19960424
                          }
                      }
                  }
              }
          ]
      }
  }`) as AuthorizationResponseMessage;

    await authHandler.handleAuthorizationResponse(response, request, TEST_VERIFICATION_OPTS);
  });

  it('auth flow identity (profile) with circuits V3', async () => {
    const profileDID = await idWallet.createProfile(userDID, 777, issuerDID.string());

    const claimReq: CredentialRequest = {
      credentialSchema:
        'https://raw.githubusercontent.com/iden3/claim-schema-vocab/main/schemas/json/kyc-nonmerklized.json',
      type: 'KYCAgeCredential',
      credentialSubject: {
        id: userDID.string(),
        birthday: 19960424,
        documentType: 99
      },
      expiration: 2793526400,
      revocationOpts: {
        type: CredentialStatusType.Iden3ReverseSparseMerkleTreeProof,
        id: RHS_URL
      }
    };
    const issuerCred = await idWallet.issueCredential(issuerDID, claimReq);
    const employeeCredRequest: CredentialRequest = {
      credentialSchema:
        'https://raw.githubusercontent.com/iden3/claim-schema-vocab/main/schemas/json/KYCEmployee-v101.json',
      type: 'KYCEmployee',
      credentialSubject: {
        id: profileDID.string(),
        ZKPexperiance: true,
        hireDate: '2023-12-11',
        position: 'boss',
        salary: 200,
        documentType: 1
      },
      revocationOpts: {
        type: CredentialStatusType.Iden3ReverseSparseMerkleTreeProof,
        id: RHS_URL
      }
    };
    const employeeCred = await idWallet.issueCredential(issuerDID, employeeCredRequest);

    await credWallet.saveAll([employeeCred, issuerCred]);

    const res = await idWallet.addCredentialsToMerkleTree([employeeCred], issuerDID);
    await idWallet.publishStateToRHS(issuerDID, RHS_URL);

    const ethSigner = new ethers.Wallet(WALLET_KEY, dataStorage.states.getRpcProvider());

    const txId = await proofService.transitState(
      issuerDID,
      res.oldTreeState,
      true,
      dataStorage.states,
      ethSigner
    );

    const credsWithIden3MTPProof = await idWallet.generateIden3SparseMerkleTreeProof(
      issuerDID,
      res.credentials,
      txId
    );

    await credWallet.saveAll(credsWithIden3MTPProof);

    const proofReqs: ZeroKnowledgeProofRequest[] = [
      {
        id: 1,
        circuitId: CircuitId.AtomicQueryV3,
        optional: false,
        query: {
          proofType: ProofType.BJJSignature,
          allowedIssuers: ['*'],
          type: 'KYCAgeCredential',
          context:
            'https://raw.githubusercontent.com/iden3/claim-schema-vocab/main/schemas/json-ld/kyc-nonmerklized.jsonld',
          credentialSubject: {
            documentType: {
              $eq: 99
            }
          }
        }
      },
      {
        id: 2,
        circuitId: CircuitId.LinkedMultiQuery10,
        optional: false,
        query: {
          groupId: 1,
          proofType: ProofType.Iden3SparseMerkleTreeProof,
          allowedIssuers: ['*'],
          type: 'KYCEmployee',
          context:
            'https://raw.githubusercontent.com/iden3/claim-schema-vocab/main/schemas/json-ld/kyc-v101.json-ld',
          credentialSubject: {
            documentType: {
              $eq: 1
            },
            position: {
              $eq: 'boss',
              $ne: 'employee'
            }
          }
        }
      },
      {
        id: 3,
        circuitId: CircuitId.AtomicQueryV3,
        optional: false,
        query: {
          groupId: 1,
          proofType: ProofType.BJJSignature,
          allowedIssuers: ['*'],
          type: 'KYCEmployee',
          context:
            'https://raw.githubusercontent.com/iden3/claim-schema-vocab/main/schemas/json-ld/kyc-v101.json-ld',
          credentialSubject: {
            hireDate: {
              $eq: '2023-12-11'
            }
          }
        },
        params: {
          nullifierSessionId: '12345'
        }
      }
    ];

    const authReqBody: AuthorizationRequestMessageBody = {
      callbackUrl: 'http://localhost:8080/callback?id=1234442-123123-123123',
      reason: 'reason',
      message: 'message',
      scope: proofReqs
    };

    const id = uuid.v4();
    const authReq: AuthorizationRequestMessage = {
      id,
      typ: PROTOCOL_CONSTANTS.MediaType.PlainMessage,
      type: PROTOCOL_CONSTANTS.PROTOCOL_MESSAGE_TYPE.AUTHORIZATION_REQUEST_MESSAGE_TYPE,
      thid: id,
      body: authReqBody,
      from: issuerDID.string()
    };

    const msgBytes = byteEncoder.encode(JSON.stringify(authReq));
    const authRes = await authHandler.handleAuthorizationRequest(userDID, msgBytes);
    const tokenStr = authRes.token;
    expect(tokenStr).to.be.a('string');
    const token = await Token.parse(tokenStr);
    expect(token).to.be.a('object');
  });

  it('key rotation use case', async () => {
    const claimReq: CredentialRequest = {
      credentialSchema:
        'https://raw.githubusercontent.com/iden3/claim-schema-vocab/main/schemas/json/KYCAgeCredential-v4.json',
      type: 'KYCAgeCredential',
      credentialSubject: {
        id: userDID.string(),
        birthday: 19960424,
        documentType: 99
      },
      expiration: 2793526400,
      revocationOpts: {
        type: CredentialStatusType.Iden3ReverseSparseMerkleTreeProof,
        id: RHS_URL
      }
    };
    const issuerCred = await idWallet.issueCredential(issuerDID, claimReq);
    await credWallet.save(issuerCred);
    const res = await idWallet.addCredentialsToMerkleTree([issuerCred], issuerDID);
    await idWallet.publishStateToRHS(issuerDID, RHS_URL);

    const proofReq: ZeroKnowledgeProofRequest = {
      id: 1,
      circuitId: CircuitId.AtomicQueryV3,
      optional: false,
      query: {
        allowedIssuers: ['*'],
        type: claimReq.type,
        context:
          'https://raw.githubusercontent.com/iden3/claim-schema-vocab/main/schemas/json-ld/kyc-v4.jsonld',
        credentialSubject: {
          documentType: {
            $eq: 99
          }
        },
        proofType: ProofType.BJJSignature
      }
    };

    const authReqBody: AuthorizationRequestMessageBody = {
      callbackUrl: 'http://localhost:8080/callback?id=1234442-123123-123123',
      reason: 'reason',
      message: 'message',
      scope: [proofReq as ZeroKnowledgeProofRequest]
    };

    const handleAuthorizationRequest = async (
      userDID: DID,
      authReqBody: AuthorizationRequestMessageBody
    ) => {
      const id = uuid.v4();
      const authReq: AuthorizationRequestMessage = {
        id,
        typ: PROTOCOL_CONSTANTS.MediaType.PlainMessage,
        type: PROTOCOL_CONSTANTS.PROTOCOL_MESSAGE_TYPE.AUTHORIZATION_REQUEST_MESSAGE_TYPE,
        thid: id,
        body: authReqBody,
        from: issuerDID.string()
      };

      const msgBytes = byteEncoder.encode(JSON.stringify(authReq));
      const authRes = await authHandler.handleAuthorizationRequest(userDID, msgBytes);
      expect(authRes.token).to.be.a('string');
      const token = await Token.parse(authRes.token);
      expect(token).to.be.a('object');
    };

    await handleAuthorizationRequest(userDID, authReqBody);

    // add second Bjj auth credential
    const circuitStorage = new FSCircuitStorage({
      dirname: path.join(__dirname, '../proofs/testdata')
    });
    const prover = new NativeProver(circuitStorage);

    const ethSigner = new ethers.Wallet(WALLET_KEY, dataStorage.states.getRpcProvider());
    const opts = {
      seed: SEED_USER,
      revocationOpts: {
        type: CredentialStatusType.Iden3ReverseSparseMerkleTreeProof,
        id: RHS_URL
      }
    };

    const treesModel = await idWallet.getDIDTreeModel(issuerDID);
    const [ctrHex, rtrHex, rorTrHex] = await Promise.all([
      treesModel.claimsTree.root(),
      treesModel.revocationTree.root(),
      treesModel.rootsTree.root()
    ]);

    const oldTreeState = {
      state: treesModel.state,
      claimsRoot: ctrHex,
      revocationRoot: rtrHex,
      rootOfRoots: rorTrHex
    };

    // add k2 auth credential (we have k1 already)
    const credential2 = await idWallet.addBJJAuthCredential(
      issuerDID,
      oldTreeState,
      false,
      ethSigner,
      opts,
      prover
    );

    expect(credential2?.proof).not.to.be.undefined;

    // get actual auth credential (k1)
    const { authCredential: issuerAuthCredential } = await idWallet.getActualAuthCredential(
      issuerDID
    );

    // revoke k1 auth credential
    const nonce = await idWallet.revokeCredential(issuerDID, issuerAuthCredential);
    await idWallet.publishStateToRHS(issuerDID, RHS_URL, [nonce]);
    await proofService.transitState(
      issuerDID,
      res.oldTreeState,
      false,
      dataStorage.states,
      ethSigner
    );

    await handleAuthorizationRequest(userDID, authReqBody);

    // get actual auth credential (k2)
    const { authCredential: issuerAuthCredential2 } = await idWallet.getActualAuthCredential(
      issuerDID
    );
    expect(issuerAuthCredential2).to.be.deep.equal(credential2);

    // check we can issue new credential with k2
    const issuerCred2 = await idWallet.issueCredential(issuerDID, claimReq);
    expect(issuerCred2).to.be.not.undefined;

    const treesModel2 = await idWallet.getDIDTreeModel(issuerDID);
    const [ctrHex2, rtrHex2, rorTrHex2] = await Promise.all([
      treesModel2.claimsTree.root(),
      treesModel2.revocationTree.root(),
      treesModel2.rootsTree.root()
    ]);

    const oldTreeState2 = {
      state: treesModel2.state,
      claimsRoot: ctrHex2,
      revocationRoot: rtrHex2,
      rootOfRoots: rorTrHex2
    };

    // revoke k2 auth credential
    const nonce2 = await idWallet.revokeCredential(issuerDID, issuerAuthCredential2);
    await idWallet.publishStateToRHS(issuerDID, RHS_URL, [nonce2]);
    await proofService.transitState(issuerDID, oldTreeState2, false, dataStorage.states, ethSigner);

    // check that we don't have auth credentials now
    await expect(idWallet.getActualAuthCredential(issuerDID)).to.rejectedWith(
      VerifiableConstants.ERRORS.NO_AUTH_CRED_FOUND
    );

    // check that we can't issue new credential
    await expect(idWallet.issueCredential(issuerDID, claimReq)).to.rejectedWith(
      VerifiableConstants.ERRORS.NO_AUTH_CRED_FOUND
    );

    // this should this work because we haven't revoked user keys
    await handleAuthorizationRequest(userDID, authReqBody);

    // get actual auth credential for user
    const { authCredential: userAuthCredential } = await idWallet.getActualAuthCredential(userDID);

    const treesModel3 = await idWallet.getDIDTreeModel(userDID);
    const [ctrHex3, rtrHex3, rorTrHex3] = await Promise.all([
      treesModel3.claimsTree.root(),
      treesModel3.revocationTree.root(),
      treesModel3.rootsTree.root()
    ]);

    const oldTreeState3 = {
      state: treesModel3.state,
      claimsRoot: ctrHex3,
      revocationRoot: rtrHex3,
      rootOfRoots: rorTrHex3
    };

    // revoke user keys
    const nonce3 = await idWallet.revokeCredential(userDID, userAuthCredential);
    await idWallet.publishStateToRHS(userDID, RHS_URL, [nonce3]);
    await proofService.transitState(userDID, oldTreeState3, true, dataStorage.states, ethSigner);

    // this should not work because we revoked user keys
    await expect(handleAuthorizationRequest(userDID, authReqBody)).to.rejectedWith(
      VerifiableConstants.ERRORS.NO_AUTH_CRED_FOUND
    );
  });

  it('request-response flow identity - accept header not supported', async () => {
    const claimReq: CredentialRequest = {
      credentialSchema:
        'https://raw.githubusercontent.com/iden3/claim-schema-vocab/main/schemas/json/kyc-nonmerklized.json',
      type: 'KYCAgeCredential',
      credentialSubject: {
        id: userDID.string(),
        birthday: 19960424,
        documentType: 99
      },
      expiration: 2793526400,
      revocationOpts: {
        type: CredentialStatusType.Iden3ReverseSparseMerkleTreeProof,
        id: RHS_URL
      }
    };
    const issuerCred = await idWallet.issueCredential(issuerDID, claimReq);

    await credWallet.save(issuerCred);

    const proofReq: ZeroKnowledgeProofRequest = {
      id: 1,
      circuitId: CircuitId.AtomicQuerySigV2,
      optional: false,
      query: {
        allowedIssuers: ['*'],
        type: claimReq.type,
        context:
          'https://raw.githubusercontent.com/iden3/claim-schema-vocab/main/schemas/json-ld/kyc-nonmerklized.jsonld',
        credentialSubject: {
          documentType: {
            $eq: 99
          }
        }
      }
    };

    const authV3NotSupportedProfile: AcceptProfile = {
      protocolVersion: ProtocolVersion.v1,
      env: MediaType.ZKPMessage,
      circuits: [AcceptAuthCircuits.authV3]
    };
    const authReqBody: AuthorizationRequestMessageBody = {
      callbackUrl: 'http://localhost:8080/callback?id=1234442-123123-123123',
      reason: 'reason',
      message: 'mesage',
      did_doc: {},
      accept: buildAccept([authV3NotSupportedProfile]),
      scope: [proofReq as ZeroKnowledgeProofRequest]
    };

    const id = uuid.v4();
    const authReq: AuthorizationRequestMessage = {
      id,
      typ: PROTOCOL_CONSTANTS.MediaType.PlainMessage,
      type: PROTOCOL_CONSTANTS.PROTOCOL_MESSAGE_TYPE.AUTHORIZATION_REQUEST_MESSAGE_TYPE,
      thid: id,
      body: authReqBody,
      from: issuerDID.string()
    };

    const msgBytes = byteEncoder.encode(JSON.stringify(authReq));
    await expect(authHandler.handleAuthorizationRequest(userDID, msgBytes)).to.be.rejectedWith(
      'no packer with profile which meets `access` header requirements'
    );
  });
});<|MERGE_RESOLUTION|>--- conflicted
+++ resolved
@@ -176,13 +176,8 @@
       callbackUrl: 'http://localhost:8080/callback?id=1234442-123123-123123',
       reason: 'reason',
       message: 'message',
-<<<<<<< HEAD
-      did_doc: {},
       accept: buildAccept([profile]),
-      scope: [proofReq as ZeroKnowledgeProofRequest]
-=======
       scope: [proofReq]
->>>>>>> fa0ac648
     };
 
     const id = uuid.v4();
@@ -251,11 +246,7 @@
       callbackUrl: 'http://localhost:8080/callback?id=1234442-123123-123123',
       reason: 'reason',
       message: 'message',
-<<<<<<< HEAD
-      did_doc: {},
       accept: buildAccept([defaultAcceptProfile]),
-=======
->>>>>>> fa0ac648
       scope: [proofReq as ZeroKnowledgeProofRequest]
     };
 
