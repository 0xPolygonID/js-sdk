--- conflicted
+++ resolved
@@ -131,37 +131,18 @@
       }
     }
   };
-<<<<<<< HEAD
   await expect(credentialWallet.findByQuery(query)).rejects.toThrow(new Error(SearchError.NotDefinedComparator));  
   
-=======
-  await expect(credentialWallet.findByQuery(query)).rejects.toThrow(
-    new Error(RepositoryError.NotDefinedComparator)
-  );
-
->>>>>>> a40a1758
   // invalid query
   const query2 = {
     allowedIssuers: ['*'],
     someProp: ''
   };
-<<<<<<< HEAD
   await expect(credentialWallet.findByQuery(query2)).rejects.toThrow(new Error(SearchError.NotDefinedQueryKey));
   
   // remove credential error
   await expect(credentialWallet.remove('unknowId')).rejects.toThrow(new Error(StorageErrors.NotFoundCredentialForRemove));
   
-=======
-  await expect(credentialWallet.findByQuery(query2)).rejects.toThrow(
-    new Error(RepositoryError.NotDefinedQueryKey)
-  );
-
-  // remove credential error
-  await expect(credentialWallet.remove('unknowId')).rejects.toThrow(
-    new Error(RepositoryError.NotFoundCredentialForRemove)
-  );
-
->>>>>>> a40a1758
   await credentialWallet.remove('test1');
   const finalList = await credentialWallet.list();
   expect(finalList.length).toBe(2);
