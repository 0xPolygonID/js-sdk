import { Blockchain, DidMethod, NetworkId } from '@iden3/js-iden3-core';
import {
  AuthDataPrepareFunc,
  BjjProvider,
  CircuitData,
  CredentialStatusType,
  CredentialStorage,
  DataPrepareHandlerFunc,
  EthereumBasedIdentityCreationOptions,
  IIdentityWallet,
  IPackageManager,
  IStateStorage,
  Identity,
  IdentityCreationOptions,
  IdentityStorage,
  InMemoryDataSource,
  InMemoryMerkleTreeStorage,
  InMemoryPrivateKeyStore,
  KMS,
  KmsKeyType,
  PackageManager,
  PlainPacker,
  Profile,
  ProvingParams,
  RootInfo,
  Sec256k1Provider,
  StateProof,
  StateVerificationFunc,
  VerifiableConstants,
  VerificationHandlerFunc,
  VerificationParams,
  W3CCredential,
  ZKPPacker,
  byteEncoder,
  VerifyOpts
} from '../src';
import { proving } from '@iden3/js-jwz';

export const SEED_ISSUER: Uint8Array = byteEncoder.encode('seedseedseedseedseedseedseedseed');
export const SEED_USER: Uint8Array = byteEncoder.encode('seedseedseedseedseedseedseeduser');
export const RHS_URL = process.env.RHS_URL as string;
export const RHS_CONTRACT_ADDRESS = process.env.RHS_CONTRACT_ADDRESS as string;
export const STATE_CONTRACT = process.env.STATE_CONTRACT_ADDRESS as string;
export const RPC_URL = process.env.RPC_URL as string;
export const WALLET_KEY = process.env.WALLET_KEY as string;
export const IPFS_URL = process.env.IPFS_URL as string;

export const createIdentity = async (
  wallet: IIdentityWallet,
  opts?: Partial<IdentityCreationOptions>
) => {
  return await wallet.createIdentity({
    method: DidMethod.Iden3,
    blockchain: Blockchain.Polygon,
    networkId: NetworkId.Amoy,
    seed: SEED_ISSUER,
    revocationOpts: {
      type: CredentialStatusType.Iden3ReverseSparseMerkleTreeProof,
      id: RHS_URL
    },
    ...opts
  });
};

export const createEthereumBasedIdentity = async (
  wallet: IIdentityWallet,
  opts?: Partial<EthereumBasedIdentityCreationOptions>
) => {
  return await wallet.createEthereumBasedIdentity({
    method: DidMethod.Iden3,
    blockchain: Blockchain.Polygon,
    networkId: NetworkId.Amoy,
    seed: SEED_ISSUER,
    revocationOpts: {
      type: CredentialStatusType.Iden3ReverseSparseMerkleTreeProof,
      id: RHS_URL
    },
    ...opts
  });
};

export const MOCK_STATE_STORAGE: IStateStorage = {
  getLatestStateById: async () => {
    throw new Error(VerifiableConstants.ERRORS.IDENTITY_DOES_NOT_EXIST);
  },
  getStateInfoByIdAndState: async (id: bigint, state: bigint) => {
    const validTestIds = [
      '19898531390599208021876718705689344940605246460654065917270282371355906561',
      '26675680708205250151451142983868154544835349648265874601395279235340702210',
      '27752766823371471408248225708681313764866231655187366071881070918984471042',
      '21803003425107230045260507608510138502859759480520560654156359021447614978',
      '25191641634853875207018381290409317860151551336133597267061715643603096065',
      '25198543381200665770805816046271594885604002445105767653616878167826895617'
    ];
    if (validTestIds.includes(id.toString())) {
      return { id, state };
    }
    throw new Error(VerifiableConstants.ERRORS.IDENTITY_DOES_NOT_EXIST);
  },
  publishState: async () => {
    return '0xc837f95c984892dbcc3ac41812ecb145fedc26d7003202c50e1b87e226a9b33c';
  },
  publishStateGeneric: async () => {
    return '0xc837f95c984892dbcc3ac41812ecb145fedc26d7003202c50e1b87e226a9b33c';
  },
  getGISTProof: (): Promise<StateProof> => {
    return Promise.resolve({
      root: 17849981720634212802664189929671140762557483236708097723884172641124691222298n,
      existence: false,
      siblings: [
        326134006790980215127990638838603607927393129620216601356067855450776136958n,
        16040166254748400928224657755817560385397468295441098176890118618372305780319n,
        7420244680292574553634398111118115717735331415360971314725970615241423752349n,
        6507662880357714762049811645379966577560455837856926574999515093494263945636n,
        0n,
        11595029294867301124773898482486523127938324454211741981988612719540601500230n,
        0n,
        0n,
        0n,
        0n,
        0n,
        0n,
        0n,
        0n,
        0n,
        0n,
        0n,
        0n,
        0n,
        0n,
        0n,
        0n,
        0n,
        0n,
        0n,
        0n,
        0n,
        0n,
        0n,
        0n,
        0n,
        0n,
        0n,
        0n,
        0n,
        0n,
        0n,
        0n,
        0n,
        0n,
        0n,
        0n,
        0n,
        0n,
        0n,
        0n,
        0n,
        0n,
        0n,
        0n,
        0n,
        0n,
        0n,
        0n,
        0n,
        0n,
        0n,
        0n,
        0n,
        0n,
        0n,
        0n,
        0n,
        0n
      ],
      index: 6215769198018398530415546468862662728220697074975785700954864316151489646001n,
      value: 4640764522093738397338399033214568021338945005386791807140524881813261975471n,
      auxExistence: true,
      auxIndex: 6362438263702490742533732866233615008788456433702165759669012876424014585585n,
      auxValue: 4640764522093738397338399033214568021338945005386791807140524881813261975471n
    });
  },
  getGISTRootInfo: (): Promise<RootInfo> => {
    return Promise.resolve({
      root: 17849981720634212802664189929671140762557483236708097723884172641124691222298n,
      replacedByRoot: 0n,
      createdAtTimestamp: 1712319821n,
      replacedAtTimestamp: 0n,
      createdAtBlock: 5499734n,
      replacedAtBlock: 0n
    });
  }
};

export const registerKeyProvidersInMemoryKMS = (): KMS => {
  const memoryKeyStore = new InMemoryPrivateKeyStore();
  const bjjProvider = new BjjProvider(KmsKeyType.BabyJubJub, memoryKeyStore);
  const kms = new KMS();
  kms.registerKeyProvider(KmsKeyType.BabyJubJub, bjjProvider);
  const sec256k1Provider = new Sec256k1Provider(KmsKeyType.Secp256k1, memoryKeyStore);
  kms.registerKeyProvider(KmsKeyType.Secp256k1, sec256k1Provider);
  return kms;
};

export const getInMemoryDataStorage = (states: IStateStorage) => {
  return {
    credential: new CredentialStorage(new InMemoryDataSource<W3CCredential>()),
    identity: new IdentityStorage(
      new InMemoryDataSource<Identity>(),
      new InMemoryDataSource<Profile>()
    ),
    mt: new InMemoryMerkleTreeStorage(40),
    states
  };
};

export const getPackageMgr = async (
  circuitData: CircuitData,
  prepareFn: AuthDataPrepareFunc,
  stateVerificationFn: StateVerificationFunc
): Promise<IPackageManager> => {
  const authInputsHandler = new DataPrepareHandlerFunc(prepareFn);

  const verificationFn = new VerificationHandlerFunc(stateVerificationFn);
  const mapKey = proving.provingMethodGroth16AuthV2Instance.methodAlg.toString();

  if (!circuitData.verificationKey) {
    throw new Error(`verification key doesn't exist for ${circuitData.circuitId}`);
  }
  const verificationParamMap: Map<string, VerificationParams> = new Map([
    [
      mapKey,
      {
        key: circuitData.verificationKey,
        verificationFn
      }
    ]
  ]);

  if (!circuitData.provingKey) {
    throw new Error(`proving doesn't exist for ${circuitData.circuitId}`);
  }
  if (!circuitData.wasm) {
    throw new Error(`wasm file doesn't exist for ${circuitData.circuitId}`);
  }
  const provingParamMap: Map<string, ProvingParams> = new Map();
  provingParamMap.set(mapKey, {
    dataPreparer: authInputsHandler,
    provingKey: circuitData.provingKey,
    wasm: circuitData.wasm
  });

  const mgr: IPackageManager = new PackageManager();
  const packer = new ZKPPacker(provingParamMap, verificationParamMap);
  const plainPacker = new PlainPacker();
  mgr.registerPackers([packer, plainPacker]);

  return mgr;
};

<<<<<<< HEAD
export const testOpts: VerifyOpts = {
=======
export const TEST_VERIFICATION_OPTS: VerifyOpts = {
>>>>>>> fc21c48b
  acceptedStateTransitionDelay: 5 * 60 * 1000, // 5 minutes
  acceptedProofGenerationDelay: 10 * 365 * 24 * 60 * 60 * 1000 // 10 years
};<|MERGE_RESOLUTION|>--- conflicted
+++ resolved
@@ -258,11 +258,7 @@
   return mgr;
 };
 
-<<<<<<< HEAD
-export const testOpts: VerifyOpts = {
-=======
 export const TEST_VERIFICATION_OPTS: VerifyOpts = {
->>>>>>> fc21c48b
   acceptedStateTransitionDelay: 5 * 60 * 1000, // 5 minutes
   acceptedProofGenerationDelay: 10 * 365 * 24 * 60 * 60 * 1000 // 10 years
 };