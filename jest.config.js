--- conflicted
+++ resolved
@@ -1,9 +1,5 @@
 module.exports = {
   preset: 'ts-jest',
-<<<<<<< HEAD
-  testEnvironment: 'node'
-=======
   testEnvironment: 'node',
   testTimeout: 10000
->>>>>>> b8754f26
 };