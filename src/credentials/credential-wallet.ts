<<<<<<< HEAD
import { IRevocationService } from './revocation';
import { IDataStorage } from '../storage/interfaces';
import { W3CCredential, ProofQuery, RHSCredentialStatus } from './../verifiable';

import { DID } from '@iden3/js-iden3-core';
import { CredentialStatusType, RevocationStatus } from '../schema-processor';
import axios from 'axios';
=======
// import { ProofQuery, RevocationStatus } from '../schema-processor';
import { IDataStorage, IStateStorage } from '../storage/interfaces';
import {
  W3CCredential,
  ProofQuery,
  VerifiableConstants,
  SubjectPosition,
  CredentialStatus,
  MerklizedRootPosition
} from './../verifiable';
import { DID } from '@iden3/js-iden3-core';

import {
  CredentialStatusType,
  RevocationStatus,
  RHSCredentialStatus,
  Schema
} from '../schema-processor';
import axios from 'axios';
import { getStatusFromRHS } from './revocation';
import * as uuid from 'uuid';

export interface ClaimRequest {
  credentialSchema: string;
  type: string;
  credentialSubject: { [key: string]: any };
  expiration?: number;
  version: number;
  revNonce: number;
  subjectPosition?: SubjectPosition;
  merklizedRootPosition?: MerklizedRootPosition;
}
>>>>>>> 9df93ec2

export interface ICredentialWallet {
  list(): Promise<W3CCredential[]>;
  save(credential: W3CCredential): Promise<void>;
  saveAll(credential: W3CCredential[]): Promise<void>;
  remove(id: string): Promise<void>;
  findByQuery(query: ProofQuery): Promise<W3CCredential[]>;
  findById(id: string): Promise<W3CCredential | undefined>;
  findByContextType(context: string, type: string): Promise<W3CCredential[]>;

  getAuthBJJCredential(did: DID): Promise<W3CCredential>;
  getRevocationStatus(cred: W3CCredential): Promise<RevocationStatus>;
  findClaimsForCircuitQuery(claims, circuitQuery, requestFiled): Promise<W3CCredential[]>;
  createCredential(
    hostUrl: string,
    issuer: DID,
    request: ClaimRequest,
    schema: Schema,
    rhsUrl?: string
  ): W3CCredential;
}

export class CredentialWallet implements ICredentialWallet {
<<<<<<< HEAD
  constructor(private readonly _storage: IDataStorage, private readonly _rhs: IRevocationService) {}
  getSchemaLoader(url: string, type: string): Promise<any> {
    throw new Error('Method not implemented.');
  }
  findAllBySchemaHash(hash: string): Promise<W3CCredential[]> {
    throw new Error('Method not implemented.');
  }

  getAuthCredential(did: DID): W3CCredential {
=======
  constructor(private storage: IDataStorage) {}

  async getAuthBJJCredential(did: DID): Promise<W3CCredential> {
>>>>>>> 9df93ec2
    // filter where issuer of auth credential is current did

<<<<<<< HEAD
=======
    const authBJJcredsOfIssuer = await this.storage.credential.findCredentialsByQuery({
      context: VerifiableConstants.AUTH.AUTH_BJJ_CREDENTIAL_SCHEMA_JSONLD_URL,
      type: VerifiableConstants.AUTH.AUTH_BJJ_CREDENTIAL_TYPE,
      allowedIssuers: [did.toString()]
    });

    if (authBJJcredsOfIssuer.length == 0) {
      throw new Error('no auth credentials found');
    }
    for (let index = 0; index < authBJJcredsOfIssuer.length; index++) {
      const authCred = authBJJcredsOfIssuer[index];
      const revocationStatus = await this.getRevocationStatus(authCred);

      if (!revocationStatus.mtp.existence) {
        return authCred;
      }
    }
    throw new Error('all auth bjj credentials are revoked');
  }

>>>>>>> 9df93ec2
  async getRevocationStatus(cred: W3CCredential): Promise<RevocationStatus> {
    if (cred.credentialStatus?.type === CredentialStatusType.SparseMerkleTreeProof) {
      return (await axios.get<RevocationStatus>(cred.credentialStatus.id)).data;
    }

    if (cred.credentialStatus?.type === CredentialStatusType.Iden3ReverseSparseMerkleTreeProof) {
      try {
<<<<<<< HEAD
        return await this._rhs.getStatusFromRHS(cred, this._storage.states);
=======
        return await getStatusFromRHS(cred, this.storage.states);
>>>>>>> 9df93ec2
      } catch (e) {
        console.error(e);
        const status = cred.credentialStatus as RHSCredentialStatus;
        if (status?.statusIssuer?.type === CredentialStatusType.SparseMerkleTreeProof) {
          return (await axios.get<RevocationStatus>(cred.credentialStatus.id)).data;
        }
        throw new Error(`can't fetch revocation status`);
      }
    }
    throw new Error('revocation status unknown');
  }

  createCredential = (
    hostUrl: string,
    issuer: DID,
    request: ClaimRequest,
    schema: Schema,
    rhsUrl?: string
  ): W3CCredential => {
    const context = [
      VerifiableConstants.JSONLD_SCHEMA.W3C_CREDENTIAL_2018,
      VerifiableConstants.JSONLD_SCHEMA.IDEN3_CREDENTIAL,
      schema.$metadata.uris['jsonLdContext']
    ];
    const credentialType = [VerifiableConstants.CREDENTIAL_TYPE.W3C_VERIFIABLE, request.type];

    const expirationDate = request.expiration;
    const issuanceDate = Date.now() / 1000;
    const issuerDID = issuer.toString();
    const credentialSubject = request.credentialSubject;
    credentialSubject['type'] = request.type;

    const cr = new W3CCredential();
    cr.id = `${hostUrl}/${uuid.v4()}`;
    cr['@context'] = context;
    cr.type = credentialType;
    cr.expirationDate = expirationDate;
    cr.issuanceDate = issuanceDate;
    cr.credentialSubject = credentialSubject;
    cr.issuer = issuerDID.toString();
    cr.credentialSchema = {
      id: request.credentialSchema,
      type: VerifiableConstants.JSON_SCHEMA_VALIDATOR
    };

    if (!!rhsUrl) {
      cr.credentialStatus = {
        id: `${rhsUrl}`,
        revocatioNonce: request.revNonce,
        type: CredentialStatusType.Iden3ReverseSparseMerkleTreeProof
      } as unknown as RHSCredentialStatus;
    } else {
      cr.credentialStatus = {
        id: `${hostUrl}/revocation/${request.revNonce}`,
        revocatioNonce: request.revNonce,
        type: CredentialStatusType.SparseMerkleTreeProof
      } as unknown as CredentialStatus;
    }

    return cr;
  };

  findClaimsForCircuitQuery(
    claims: any,
    circuitQuery: any,
    requestFiled: any
  ): Promise<W3CCredential[]> {
    console.log("don't know");
    throw new Error('Method not implemented.');
  }

  async findById(id: string): Promise<W3CCredential | undefined> {
    return this._storage.credential.findCredentialById(id);
  }

  async findByContextType(context: string, type: string): Promise<W3CCredential[]> {
<<<<<<< HEAD
    return this._storage.credential.findCredentialByQuery({ context, type });
=======
    return this.storage.credential.findCredentialsByQuery({ context, type });
>>>>>>> 9df93ec2
  }

  async save(credential: W3CCredential): Promise<void> {
    return this._storage.credential.saveCredential(credential);
  }

  async saveAll(credentials: W3CCredential[]): Promise<void> {
<<<<<<< HEAD
    return this._storage.credential.saveAllCredentials(credentials);
=======
    return this.storage.credential.saveAllCredentials(credentials);
>>>>>>> 9df93ec2
  }

  async remove(id): Promise<void> {
    return this._storage.credential.removeCredential(id);
  }

  async list(): Promise<W3CCredential[]> {
    return this._storage.credential.listCredentials();
  }

  async findByQuery(query: ProofQuery): Promise<W3CCredential[]> {
<<<<<<< HEAD
    return this._storage.credential.findCredentialByQuery(query);
=======
    return this.storage.credential.findCredentialsByQuery(query);
>>>>>>> 9df93ec2
  }
}<|MERGE_RESOLUTION|>--- conflicted
+++ resolved
@@ -1,12 +1,7 @@
-<<<<<<< HEAD
 import { IRevocationService } from './revocation';
-import { IDataStorage } from '../storage/interfaces';
-import { W3CCredential, ProofQuery, RHSCredentialStatus } from './../verifiable';
 
 import { DID } from '@iden3/js-iden3-core';
-import { CredentialStatusType, RevocationStatus } from '../schema-processor';
 import axios from 'axios';
-=======
 // import { ProofQuery, RevocationStatus } from '../schema-processor';
 import { IDataStorage, IStateStorage } from '../storage/interfaces';
 import {
@@ -17,7 +12,6 @@
   CredentialStatus,
   MerklizedRootPosition
 } from './../verifiable';
-import { DID } from '@iden3/js-iden3-core';
 
 import {
   CredentialStatusType,
@@ -25,8 +19,6 @@
   RHSCredentialStatus,
   Schema
 } from '../schema-processor';
-import axios from 'axios';
-import { getStatusFromRHS } from './revocation';
 import * as uuid from 'uuid';
 
 export interface ClaimRequest {
@@ -39,7 +31,6 @@
   subjectPosition?: SubjectPosition;
   merklizedRootPosition?: MerklizedRootPosition;
 }
->>>>>>> 9df93ec2
 
 export interface ICredentialWallet {
   list(): Promise<W3CCredential[]>;
@@ -63,26 +54,15 @@
 }
 
 export class CredentialWallet implements ICredentialWallet {
-<<<<<<< HEAD
   constructor(private readonly _storage: IDataStorage, private readonly _rhs: IRevocationService) {}
-  getSchemaLoader(url: string, type: string): Promise<any> {
-    throw new Error('Method not implemented.');
-  }
-  findAllBySchemaHash(hash: string): Promise<W3CCredential[]> {
-    throw new Error('Method not implemented.');
-  }
 
-  getAuthCredential(did: DID): W3CCredential {
-=======
-  constructor(private storage: IDataStorage) {}
+
+ 
 
   async getAuthBJJCredential(did: DID): Promise<W3CCredential> {
->>>>>>> 9df93ec2
     // filter where issuer of auth credential is current did
 
-<<<<<<< HEAD
-=======
-    const authBJJcredsOfIssuer = await this.storage.credential.findCredentialsByQuery({
+    const authBJJcredsOfIssuer = await this._storage.credential.findCredentialsByQuery({
       context: VerifiableConstants.AUTH.AUTH_BJJ_CREDENTIAL_SCHEMA_JSONLD_URL,
       type: VerifiableConstants.AUTH.AUTH_BJJ_CREDENTIAL_TYPE,
       allowedIssuers: [did.toString()]
@@ -102,7 +82,6 @@
     throw new Error('all auth bjj credentials are revoked');
   }
 
->>>>>>> 9df93ec2
   async getRevocationStatus(cred: W3CCredential): Promise<RevocationStatus> {
     if (cred.credentialStatus?.type === CredentialStatusType.SparseMerkleTreeProof) {
       return (await axios.get<RevocationStatus>(cred.credentialStatus.id)).data;
@@ -110,11 +89,7 @@
 
     if (cred.credentialStatus?.type === CredentialStatusType.Iden3ReverseSparseMerkleTreeProof) {
       try {
-<<<<<<< HEAD
         return await this._rhs.getStatusFromRHS(cred, this._storage.states);
-=======
-        return await getStatusFromRHS(cred, this.storage.states);
->>>>>>> 9df93ec2
       } catch (e) {
         console.error(e);
         const status = cred.credentialStatus as RHSCredentialStatus;
@@ -191,11 +166,7 @@
   }
 
   async findByContextType(context: string, type: string): Promise<W3CCredential[]> {
-<<<<<<< HEAD
-    return this._storage.credential.findCredentialByQuery({ context, type });
-=======
-    return this.storage.credential.findCredentialsByQuery({ context, type });
->>>>>>> 9df93ec2
+    return this._storage.credential.findCredentialsByQuery({ context, type });
   }
 
   async save(credential: W3CCredential): Promise<void> {
@@ -203,11 +174,7 @@
   }
 
   async saveAll(credentials: W3CCredential[]): Promise<void> {
-<<<<<<< HEAD
     return this._storage.credential.saveAllCredentials(credentials);
-=======
-    return this.storage.credential.saveAllCredentials(credentials);
->>>>>>> 9df93ec2
   }
 
   async remove(id): Promise<void> {
@@ -219,10 +186,6 @@
   }
 
   async findByQuery(query: ProofQuery): Promise<W3CCredential[]> {
-<<<<<<< HEAD
-    return this._storage.credential.findCredentialByQuery(query);
-=======
-    return this.storage.credential.findCredentialsByQuery(query);
->>>>>>> 9df93ec2
+    return this._storage.credential.findCredentialsByQuery(query);
   }
 }