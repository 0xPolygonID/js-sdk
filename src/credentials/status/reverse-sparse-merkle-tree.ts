import { buildDIDType, BytesHelper, DID, Id } from '@iden3/js-iden3-core';

import {
  newHashFromBigInt,
  Hash,
  Proof,
  NodeAux,
  ZERO_HASH,
  setBitBigEndian,
  testBit
} from '@iden3/js-merkletree';
import { IStateStorage } from '../../storage';
import { CredentialStatusResolver, CredentialStatusResolveOptions } from './resolver';
import { CredentialStatus, RevocationStatus } from '../../verifiable';
import { strMTHex } from '../../circuits';
import { VerifiableConstants, CredentialStatusType } from '../../verifiable/constants';

/**
 * ProofNode is a partial Reverse Hash Service result
 * it contains the current node hash and its children
 *
 * @export
 * @beta
 * @class ProofNode
 */
export class ProofNode {
  /**
   *
   * Creates an instance of ProofNode.
   * @param {Hash} [hash=ZERO_HASH] - current node hash
   * @param {Hash[]} [children=[]] -  children of the node
   */
  constructor(public hash: Hash = ZERO_HASH, public children: Hash[] = []) {}

  /**
   * Determination of Node type
   * Can be: Leaf, Middle or State node
   *
   * @returns NodeType
   */
  nodeType(): NodeType {
    if (this.children.length === 2) {
      return NodeType.Middle;
    }

    if (
      this.children.length === 3 &&
      this.children[2].hex() === newHashFromBigInt(BigInt(1)).hex()
    ) {
      return NodeType.Leaf;
    }

    if (this.children.length === 3) {
      return NodeType.State;
    }

    return NodeType.Unknown;
  }
  /**
   * JSON Representation of ProofNode with a hex values
   *
   * @returns {*} - ProofNode with hexes
   */
  toJSON() {
    return {
      hash: this.hash.hex(),
      children: this.children.map((h) => h.hex())
    };
  }
  /**
   * Creates ProofNode Hashes from hex values
   *
   * @static
   * @param {ProofNodeHex} hexNode
   * @returns ProofNode
   */
  static fromHex(hexNode: ProofNodeHex): ProofNode {
    return new ProofNode(
      strMTHex(hexNode.hash),
      hexNode.children.map((ch) => strMTHex(ch))
    );
  }
}

interface ProofNodeHex {
  hash: string;
  children: string[];
}

interface NodeHexResponse {
  node: ProofNodeHex;
  status: string;
}

enum NodeType {
  Unknown = 0,
  Middle = 1,
  Leaf = 2,
  State = 3
}

/**
 * RHSResolver is a class that allows to interact with the RHS service to get revocation status.
 *
 * @export
 * @beta
 * @class RHSResolver
 */
export class RHSResolver implements CredentialStatusResolver {
  constructor(private readonly _state: IStateStorage) {}

  /**
   * Gets revocation status from rhs service.
   * @param {CredentialStatus} credentialStatus
   * @param {DID} issuerDID
   * @returns Promise<RevocationStatus>
   */
  public async getStatus(
    credentialStatus: CredentialStatus,
    issuerDID: DID
  ): Promise<RevocationStatus> {
<<<<<<< HEAD
    const latestStateInfo = await this._state.getLatestStateById(
      DID.idFromDID(opts.issuer).bigInt()
    );
=======
    const latestStateInfo = await this._state.getLatestStateById(issuerDID.id.bigInt());
>>>>>>> 52fde2de
    const hashedRevNonce = newHashFromBigInt(BigInt(credentialStatus.revocationNonce ?? 0));
    const hashedIssuerRoot = newHashFromBigInt(BigInt(latestStateInfo?.state ?? 0));
    return await this.getRevocationStatusFromRHS(
      hashedRevNonce,
      hashedIssuerRoot,
      credentialStatus.id
    );
  }

  async resolve(
    credentialStatus: CredentialStatus,
    credentialStatusResolveOptions?: CredentialStatusResolveOptions
  ): Promise<RevocationStatus> {
    if (!credentialStatusResolveOptions?.issuerDID) {
      throw new Error('IssuerDID is not set in options');
    }

    try {
<<<<<<< HEAD
      return await this.getStatus(credentialStatus, opts);
    } catch (e: unknown) {
      const errMsg = (e as { reason: string })?.reason ?? (e as Error).message ?? (e as string);
=======
      return await this.getStatus(credentialStatus, credentialStatusResolveOptions.issuerDID);
    } catch (e) {
      const errMsg = e.reason ?? e.message;
>>>>>>> 52fde2de
      if (
        !!credentialStatusResolveOptions.issuerData &&
        errMsg.includes(VerifiableConstants.ERRORS.IDENTITY_DOES_NOT_EXIST) &&
<<<<<<< HEAD
        isIssuerGenesis(opts.issuer.string(), opts.issuerData.state.value)
=======
        isIssuerGenesis(
          credentialStatusResolveOptions.issuerDID.toString(),
          credentialStatusResolveOptions.issuerData.state.value
        )
>>>>>>> 52fde2de
      ) {
        return {
          mtp: new Proof(),
          issuer: {
            state: credentialStatusResolveOptions.issuerData.state.value,
            revocationTreeRoot: credentialStatusResolveOptions.issuerData.state.revocationTreeRoot,
            rootOfRoots: credentialStatusResolveOptions.issuerData.state.rootOfRoots,
            claimsTreeRoot: credentialStatusResolveOptions.issuerData.state.claimsTreeRoot
          }
        };
      }

      if (credentialStatus?.statusIssuer?.type === CredentialStatusType.SparseMerkleTreeProof) {
        try {
          return await (await fetch(credentialStatus.id)).json();
        } catch (e) {
          throw new Error(`can't fetch revocation status from backup endpoint`);
        }
      }
      throw new Error(`can't fetch revocation status`);
    }
  }

  /**
   * Gets partial revocation status info from rhs service.
   *
   * @param {Hash} data - hash to fetch
   * @param {Hash} issuerRoot - issuer root which is a part of url
   * @param {string} rhsUrl - base URL for reverse hash service
   * @returns Promise<RevocationStatus>
   */
  public async getRevocationStatusFromRHS(
    data: Hash,
    issuerRoot: Hash,
    rhsUrl: string
  ): Promise<RevocationStatus> {
    if (!rhsUrl) throw new Error('HTTP reverse hash service URL is not specified');

    const resp = await fetch(`${rhsUrl}/node/${issuerRoot.hex()}`);
    const treeRoots = ((await resp.json()) as NodeHexResponse)?.node;
    if (treeRoots.children.length !== 3) {
      throw new Error('state should has tree children');
    }

    const s = issuerRoot.hex();
    const [cTR, rTR, roTR] = treeRoots.children;

    const rtrHashed = strMTHex(rTR);
    const nonRevProof = await this.rhsGenerateProof(rtrHashed, data, `${rhsUrl}/node`);

    return {
      mtp: nonRevProof,
      issuer: {
        state: s,
        claimsTreeRoot: cTR,
        revocationTreeRoot: rTR,
        rootOfRoots: roTR
      }
    };
  }

  async rhsGenerateProof(treeRoot: Hash, key: Hash, rhsUrl: string): Promise<Proof> {
    let exists = false;
    const siblings: Hash[] = [];
    let nodeAux: NodeAux;

    const mkProof = () => this.newProofFromData(exists, siblings, nodeAux);

    let nextKey = treeRoot;
    for (let depth = 0; depth < key.bytes.length * 8; depth++) {
      if (nextKey.bytes.every((i) => i === 0)) {
        return mkProof();
      }
      const data = await fetch(`${rhsUrl}/${nextKey.hex()}`);
      const resp = ((await data.json()) as NodeHexResponse)?.node;

      const n = ProofNode.fromHex(resp);
      switch (n.nodeType()) {
        case NodeType.Leaf:
          if (key.bytes.every((b, index) => b === n.children[0].bytes[index])) {
            exists = true;
            return mkProof();
          }
          // We found a leaf whose entry didn't match hIndex
          nodeAux = {
            key: n.children[0],
            value: n.children[1]
          };
          return mkProof();
        case NodeType.Middle:
          if (testBit(key.bytes, depth)) {
            nextKey = n.children[1];
            siblings.push(n.children[0]);
          } else {
            nextKey = n.children[0];
            siblings.push(n.children[1]);
          }
          break;
        default:
          throw new Error(`found unexpected node type in tree ${n.hash.hex()}`);
      }
    }

    throw new Error('tree depth is too high');
  }

  async newProofFromData(
    existence: boolean,
    allSiblings: Hash[],
    nodeAux: NodeAux
  ): Promise<Proof> {
    const p = new Proof();
    p.existence = existence;
    p.nodeAux = nodeAux;
    p.depth = allSiblings.length;

    for (let i = 0; i < allSiblings.length; i++) {
      const sibling = allSiblings[i];
      if (JSON.stringify(allSiblings[i]) !== JSON.stringify(ZERO_HASH)) {
        setBitBigEndian(p.notEmpties, i);
        p.siblings.push(sibling);
      }
    }
    return p;
  }
}

/**
 * Checks if issuer did is created from given state is genesis
 *
 * @export
 * @param {string} issuer - did (string)
 * @param {string} state  - hex state
 * @returns boolean
 */
export function isIssuerGenesis(issuer: string, state: string): boolean {
  const did = DID.parse(issuer);
  const id = DID.idFromDID(did);
  const { method, blockchain, networkId } = DID.decodePartsFromId(id);
  const arr = BytesHelper.hexToBytes(state);
  const stateBigInt = BytesHelper.bytesToInt(arr);
  const type = buildDIDType(method, blockchain, networkId);
  return isGenesisStateId(DID.idFromDID(did).bigInt(), stateBigInt, type);
}

/**
 * Checks if id is created from given state and type is genesis
 *
 * @export
 * @param {bigint} id
 * @param {bigint} state
 * @param {Uint8Array} type
 * @returns boolean - returns if id is genesis
 */
export function isGenesisStateId(id: bigint, state: bigint, type: Uint8Array): boolean {
  const idFromState = Id.idGenesisFromIdenState(type, state);
  return id.toString() === idFromState.bigInt().toString();
}<|MERGE_RESOLUTION|>--- conflicted
+++ resolved
@@ -119,13 +119,8 @@
     credentialStatus: CredentialStatus,
     issuerDID: DID
   ): Promise<RevocationStatus> {
-<<<<<<< HEAD
-    const latestStateInfo = await this._state.getLatestStateById(
-      DID.idFromDID(opts.issuer).bigInt()
-    );
-=======
-    const latestStateInfo = await this._state.getLatestStateById(issuerDID.id.bigInt());
->>>>>>> 52fde2de
+    const id = DID.idFromDID(issuerDID);
+    const latestStateInfo = await this._state.getLatestStateById(id.bigInt());
     const hashedRevNonce = newHashFromBigInt(BigInt(credentialStatus.revocationNonce ?? 0));
     const hashedIssuerRoot = newHashFromBigInt(BigInt(latestStateInfo?.state ?? 0));
     return await this.getRevocationStatusFromRHS(
@@ -144,26 +139,16 @@
     }
 
     try {
-<<<<<<< HEAD
-      return await this.getStatus(credentialStatus, opts);
+      return await this.getStatus(credentialStatus, credentialStatusResolveOptions.issuerDID);
     } catch (e: unknown) {
       const errMsg = (e as { reason: string })?.reason ?? (e as Error).message ?? (e as string);
-=======
-      return await this.getStatus(credentialStatus, credentialStatusResolveOptions.issuerDID);
-    } catch (e) {
-      const errMsg = e.reason ?? e.message;
->>>>>>> 52fde2de
       if (
         !!credentialStatusResolveOptions.issuerData &&
         errMsg.includes(VerifiableConstants.ERRORS.IDENTITY_DOES_NOT_EXIST) &&
-<<<<<<< HEAD
-        isIssuerGenesis(opts.issuer.string(), opts.issuerData.state.value)
-=======
         isIssuerGenesis(
-          credentialStatusResolveOptions.issuerDID.toString(),
+          credentialStatusResolveOptions.issuerDID.string(),
           credentialStatusResolveOptions.issuerData.state.value
         )
->>>>>>> 52fde2de
       ) {
         return {
           mtp: new Proof(),
