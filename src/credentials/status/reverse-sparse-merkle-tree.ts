import { buildDIDType, BytesHelper, DID, Id } from '@iden3/js-iden3-core';

import { Hash, Proof, NodeAux, ZERO_HASH, testBit } from '@iden3/js-merkletree';
import { IStateStorage } from '../../storage';
import { CredentialStatusResolver, CredentialStatusResolveOptions } from './resolver';
import { CredentialStatus, RevocationStatus, State } from '../../verifiable';
import { VerifiableConstants, CredentialStatusType } from '../../verifiable/constants';
<<<<<<< HEAD
=======
import { isGenesisState } from '../../utils';
>>>>>>> 01cd7aab
import { IssuerResolver } from './sparse-merkle-tree';
import { isGenesisState } from '../../utils';

/**
 * ProofNode is a partial Reverse Hash Service result
 * it contains the current node hash and its children
 *
 * @public
 * @class ProofNode
 */
export class ProofNode {
  /**
   *
   * Creates an instance of ProofNode.
   * @param {Hash} [hash=ZERO_HASH] - current node hash
   * @param {Hash[]} [children=[]] -  children of the node
   */
  constructor(public hash: Hash = ZERO_HASH, public children: Hash[] = []) {}

  /**
   * Determination of Node type
   * Can be: Leaf, Middle or State node
   *
   * @returns NodeType
   */
  nodeType(): NodeType {
    if (this.children.length === 2) {
      return NodeType.Middle;
    }

    if (this.children.length === 3 && this.children[2].hex() === Hash.fromBigInt(BigInt(1)).hex()) {
      return NodeType.Leaf;
    }

    if (this.children.length === 3) {
      return NodeType.State;
    }

    return NodeType.Unknown;
  }
  /**
   * JSON Representation of ProofNode with a hex values
   *
   * @returns {*} - ProofNode with hexes
   */
  toJSON() {
    return {
      hash: this.hash.hex(),
      children: this.children.map((h) => h.hex())
    };
  }
  /**
   * Creates ProofNode Hashes from hex values
   *
   * @static
   * @param {ProofNodeHex} hexNode
   * @returns ProofNode
   */
  static fromHex(hexNode: ProofNodeHex): ProofNode {
    return new ProofNode(
      Hash.fromHex(hexNode.hash),
      hexNode.children.map((ch) => Hash.fromHex(ch))
    );
  }
}

interface ProofNodeHex {
  hash: string;
  children: string[];
}

interface NodeHexResponse {
  node: ProofNodeHex;
  status: string;
}

enum NodeType {
  Unknown = 0,
  Middle = 1,
  Leaf = 2,
  State = 3
}

/**
 * RHSResolver is a class that allows to interact with the RHS service to get revocation status.
 *
 * @public
 * @class RHSResolver
 */
export class RHSResolver implements CredentialStatusResolver {
  constructor(private readonly _state: IStateStorage) {}

  /**
   * resolve is a method to resolve a credential status from the blockchain.
   *
   * @public
   * @param {CredentialStatus} credentialStatus -  credential status to resolve
   * @param {CredentialStatusResolveOptions} credentialStatusResolveOptions -  options for resolver
   * @returns `{Promise<RevocationStatus>}`
   */
  async resolve(
    credentialStatus: CredentialStatus,
    credentialStatusResolveOptions?: CredentialStatusResolveOptions
  ): Promise<RevocationStatus> {
    if (!credentialStatusResolveOptions?.issuerDID) {
      throw new Error('IssuerDID is not set in options');
    }

    try {
      return await this.getStatus(
        credentialStatus,
        credentialStatusResolveOptions.issuerDID,
        credentialStatusResolveOptions.issuerData,
        credentialStatusResolveOptions.issuerGenesisState
      );
    } catch (e: unknown) {
      if (credentialStatus?.statusIssuer?.type === CredentialStatusType.SparseMerkleTreeProof) {
        try {
          return await new IssuerResolver().resolve(credentialStatus.statusIssuer);
        } catch (e) {
          throw new Error(
            `can't fetch revocation status from backup endpoint: ${(e as Error)?.message}`
          );
        }
      }
      throw new Error(`can't fetch revocation status: ${(e as Error)?.message}`);
    }
  }

  /**
   * Gets revocation status from rhs service.
   * @param {CredentialStatus} credentialStatus
   * @param {DID} issuerDID
   * @param {IssuerData} issuerData
   * @returns Promise<RevocationStatus>
   */
  private async getStatus(
    credentialStatus: CredentialStatus,
    issuerDID: DID,
    issuerData?: {
      state: {
        rootOfRoots: string;
        claimsTreeRoot: string;
        revocationTreeRoot: string;
        value: string;
      };
    },
    genesisState?: State
  ): Promise<RevocationStatus> {
    const issuerId = DID.idFromDID(issuerDID);

    let latestState: bigint;
    try {
      const latestStateInfo = await this._state.getLatestStateById(issuerId.bigInt());
      if (!latestStateInfo.state) {
        throw new Error('state contract returned empty state');
      }
      latestState = latestStateInfo.state;
    } catch (e) {
      const errMsg = (e as { reason: string })?.reason ?? (e as Error).message ?? (e as string);
      if (!errMsg.includes(VerifiableConstants.ERRORS.IDENTITY_DOES_NOT_EXIST)) {
        throw e;
      }
      const stateHex = this.extractState(credentialStatus.id);
      if (!stateHex) {
        return this.getRevocationStatusFromIssuerData(issuerDID, issuerData, genesisState);
      }
      const currentStateBigInt = Hash.fromHex(stateHex).bigInt();
      if (!isGenesisState(issuerDID, currentStateBigInt)) {
        throw new Error(
          `latest state not found and state parameter ${stateHex} is not genesis state`
        );
      }
      latestState = currentStateBigInt;
    }

    const rhsHost = credentialStatus.id.split('/node')[0];
    const hashedRevNonce = Hash.fromBigInt(BigInt(credentialStatus.revocationNonce ?? 0));
    const hashedIssuerRoot = Hash.fromBigInt(latestState);
    return await this.getRevocationStatusFromRHS(hashedRevNonce, hashedIssuerRoot, rhsHost);
  }

  /**
   * Extract revocation status from issuer data.
   * @param {DID} issuerDID
   * @param {IssuerData} issuerData
   */
  private getRevocationStatusFromIssuerData(
    issuerDID: DID,
    issuerData?: {
      state: {
        rootOfRoots: string;
        claimsTreeRoot: string;
        revocationTreeRoot: string;
        value: string;
      };
    },
    genesisState?: State
  ): RevocationStatus {
    if (!!genesisState && isGenesisState(issuerDID, genesisState.value.bigInt())) {
      return {
        mtp: new Proof(),
        issuer: {
          state: genesisState.value.hex(),
          revocationTreeRoot: genesisState.revocationTreeRoot.hex(),
          rootOfRoots: genesisState.rootOfRoots.hex(),
          claimsTreeRoot: genesisState.claimsTreeRoot.hex()
        }
      };
    }

    // legacy
    if (!!issuerData && isGenesisState(issuerDID, issuerData.state.value)) {
      return {
        mtp: new Proof(),
        issuer: {
          state: issuerData.state.value,
          revocationTreeRoot: issuerData.state.revocationTreeRoot,
          rootOfRoots: issuerData.state.rootOfRoots,
          claimsTreeRoot: issuerData.state.claimsTreeRoot
        }
      };
    }
    throw new Error(`issuer data / genesis state param is empty`);
  }

  /**
   * Gets partial revocation status info from rhs service.
   *
   * @param {Hash} data - hash to fetch
   * @param {Hash} issuerRoot - issuer root which is a part of url
   * @param {string} rhsUrl - base URL for reverse hash service
   * @returns Promise<RevocationStatus>
   */
  private async getRevocationStatusFromRHS(
    data: Hash,
    issuerRoot: Hash,
    rhsUrl: string
  ): Promise<RevocationStatus> {
    if (!rhsUrl) throw new Error('HTTP reverse hash service URL is not specified');

    const resp = await fetch(`${rhsUrl}/node/${issuerRoot.hex()}`);
    const treeRoots = ((await resp.json()) as NodeHexResponse)?.node;
    if (treeRoots.children.length !== 3) {
      throw new Error('state should has tree children');
    }

    const s = issuerRoot.hex();
    const [cTR, rTR, roTR] = treeRoots.children;

    const rtrHashed = Hash.fromHex(rTR);
    const nonRevProof = await this.rhsGenerateProof(rtrHashed, data, `${rhsUrl}/node`);

    return {
      mtp: nonRevProof,
      issuer: {
        state: s,
        claimsTreeRoot: cTR,
        revocationTreeRoot: rTR,
        rootOfRoots: roTR
      }
    };
  }

  async rhsGenerateProof(treeRoot: Hash, key: Hash, rhsUrl: string): Promise<Proof> {
    let existence = false;
    const siblings: Hash[] = [];
    let nodeAux: NodeAux;

    const mkProof = () => new Proof({ siblings, existence, nodeAux });

    let nextKey = treeRoot;
    for (let depth = 0; depth < key.bytes.length * 8; depth++) {
      if (nextKey.bytes.every((i) => i === 0)) {
        return mkProof();
      }
      const data = await fetch(`${rhsUrl}/${nextKey.hex()}`);
      const resp = ((await data.json()) as NodeHexResponse)?.node;

      const n = ProofNode.fromHex(resp);
      switch (n.nodeType()) {
        case NodeType.Leaf:
          if (key.bytes.every((b, index) => b === n.children[0].bytes[index])) {
            existence = true;
            return mkProof();
          }
          // We found a leaf whose entry didn't match hIndex
          nodeAux = {
            key: n.children[0],
            value: n.children[1]
          };
          return mkProof();
        case NodeType.Middle:
          if (testBit(key.bytes, depth)) {
            nextKey = n.children[1];
            siblings.push(n.children[0]);
          } else {
            nextKey = n.children[0];
            siblings.push(n.children[1]);
          }
          break;
        default:
          throw new Error(`found unexpected node type in tree ${n.hash.hex()}`);
      }
    }

    throw new Error('tree depth is too high');
  }

  /**
   * Get state param from rhs url
   * @param {string} id
   * @returns string | null
   */
  private extractState(id: string): string | null {
    const u = new URL(id);
    return u.searchParams.get('state');
  }
}

/**
 * @deprecated The method should not be used. Use isGenesisState instead.
 * Checks if issuer did is created from given state is genesis
 *
 * @param {string} issuer - did (string)
 * @param {string} state  - hex state
 * @returns boolean
 */
export function isIssuerGenesis(issuer: string, state: string): boolean {
  const did = DID.parse(issuer);
  const id = DID.idFromDID(did);
  const { method, blockchain, networkId } = DID.decodePartsFromId(id);
  const arr = BytesHelper.hexToBytes(state);
  const stateBigInt = BytesHelper.bytesToInt(arr);
  const type = buildDIDType(method, blockchain, networkId);
  return isGenesisStateId(DID.idFromDID(did).bigInt(), stateBigInt, type);
}

/**
 * @deprecated The method should not be used. Use isGenesisState instead.
 * Checks if id is created from given state and type is genesis
 *
 * @param {bigint} id
 * @param {bigint} state
 * @param {Uint8Array} type
 * @returns boolean - returns if id is genesis
 */
export function isGenesisStateId(id: bigint, state: bigint, type: Uint8Array): boolean {
  const idFromState = Id.idGenesisFromIdenState(type, state);
  return id.toString() === idFromState.bigInt().toString();
}<|MERGE_RESOLUTION|>--- conflicted
+++ resolved
@@ -5,12 +5,8 @@
 import { CredentialStatusResolver, CredentialStatusResolveOptions } from './resolver';
 import { CredentialStatus, RevocationStatus, State } from '../../verifiable';
 import { VerifiableConstants, CredentialStatusType } from '../../verifiable/constants';
-<<<<<<< HEAD
-=======
 import { isGenesisState } from '../../utils';
->>>>>>> 01cd7aab
 import { IssuerResolver } from './sparse-merkle-tree';
-import { isGenesisState } from '../../utils';
 
 /**
  * ProofNode is a partial Reverse Hash Service result
