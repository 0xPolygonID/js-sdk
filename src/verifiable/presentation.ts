--- conflicted
+++ resolved
@@ -2,11 +2,8 @@
 import { Options, Path } from '@iden3/js-jsonld-merklization';
 import { W3CCredential } from './credential';
 import { QueryMetadata } from '../proof';
-<<<<<<< HEAD
-import { JSONObject, VerifiablePresentation } from '../iden3comm';
-=======
+import { VerifiablePresentation } from '../iden3comm';
 import { JsonDocumentObject } from '../iden3comm';
->>>>>>> 1e015ef5
 
 export const stringByPath = (obj: { [key: string]: unknown }, path: string): string => {
   const parts = path.split('.');
