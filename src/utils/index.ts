--- conflicted
+++ resolved
@@ -1,8 +1,5 @@
 export * from './encoding';
 export * from './object';
 export * from './did-helper';
-<<<<<<< HEAD
 export * from './message-bus';
-=======
-export * from './compare-func';
->>>>>>> 30b4dbc4
+export * from './compare-func';