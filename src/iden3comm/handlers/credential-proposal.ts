import { PROTOCOL_MESSAGE_TYPE, MediaType } from '../constants';
import {
  BasicMessage,
  CredentialOffer,
  CredentialsOfferMessage,
<<<<<<< HEAD
  Iden3Directive,
  Iden3DirectiveType,
=======
  DIDDocument,
>>>>>>> a33feb4c
  IPackageManager,
  JsonDocumentObject,
  PackerParams
} from '../types';

import { DID } from '@iden3/js-iden3-core';
import * as uuid from 'uuid';
import { proving } from '@iden3/js-jwz';
import {
  Proposal,
  ProposalRequestCredential,
  ProposalRequestMessage,
  ProposalMessage
} from '../types/protocol/proposal-request';
import { IIdentityWallet } from '../../identity';
import { byteDecoder, byteEncoder } from '../../utils';
import { W3CCredential } from '../../verifiable';
import { AbstractMessageHandler, IProtocolMessageHandler } from './message-handler';

/** @beta ProposalRequestCreationOptions represents proposal-request creation options */
export type ProposalRequestCreationOptions = {
  credentials: ProposalRequestCredential[];
<<<<<<< HEAD
  metadata?: {
    type: string;
    data: JsonDocumentObject | JsonDocumentObject[];
  };
  did_doc?: JsonDocumentObject;
  thid?: string;
=======
  metadata?: { type: string; data?: JsonDocumentObject };
  did_doc?: DIDDocument;
>>>>>>> a33feb4c
};

/**
 * @beta
 * createProposalRequest is a function to create protocol proposal-request protocol message
 * @param {DID} sender - sender did
 * @param {DID} receiver - receiver did
 * @param {ProposalRequestCreationOptions} opts - creation options
 * @returns `Promise<ProposalRequestMessage>`
 */
export function createProposalRequest(
  sender: DID,
  receiver: DID,
  opts: ProposalRequestCreationOptions
): ProposalRequestMessage {
  const uuidv4 = uuid.v4();
  const request: ProposalRequestMessage = {
    id: uuidv4,
    thid: opts.thid ?? uuidv4,
    from: sender.string(),
    to: receiver.string(),
    typ: MediaType.PlainMessage,
    type: PROTOCOL_MESSAGE_TYPE.PROPOSAL_REQUEST_MESSAGE_TYPE,
    body: opts
  };
  return request;
}

/**
 * @beta
 * createProposal is a function to create protocol proposal protocol message
 * @param {DID} sender - sender did
 * @param {DID} receiver - receiver did
 * @param {Proposal[]} proposals - proposals
 * @returns `Promise<ProposalRequestMessage>`
 */
export function createProposal(
  sender: DID,
  receiver: DID,
  proposals?: Proposal[]
): ProposalMessage {
  const uuidv4 = uuid.v4();
  const request: ProposalMessage = {
    id: uuidv4,
    thid: uuidv4,
    from: sender.string(),
    to: receiver.string(),
    typ: MediaType.PlainMessage,
    type: PROTOCOL_MESSAGE_TYPE.PROPOSAL_MESSAGE_TYPE,
    body: {
      proposals: proposals || []
    }
  };
  return request;
}

/**
 * @beta
 * Interface that allows the processing of the proposal-request
 *
 * @interface ICredentialProposalHandler
 */
export interface ICredentialProposalHandler {
  /**
   * @beta
   * unpacks proposal-request
   * @param {Uint8Array} request - raw byte message
   * @returns `Promise<ProposalRequestMessage>`
   */
  parseProposalRequest(request: Uint8Array): Promise<ProposalRequestMessage>;

  /**
   * @beta
   * creates proposal-request
   * @param {ProposalRequestCreationOptions} params - creation options
   * @returns `Promise<ProposalRequestMessage>`
   */
  createProposalRequestPacked(
    params: {
      thid: string;
      sender: DID;
      receiver: DID;
      directives?: Iden3Directive[];
    } & ProposalRequestCreationOptions
  ): Promise<{ request: ProposalRequestMessage; token: string }>;

  /**
   *  @beta
   * handle proposal-request
   * @param {Uint8Array} request - raw byte message
   * @param {ProposalRequestHandlerOptions} opts - handler options
   * @returns {Promise<Uint8Array>}` - proposal response message
   */
  handleProposalRequest(
    request: Uint8Array,
    opts?: ProposalRequestHandlerOptions
  ): Promise<Uint8Array>;

  /**
     * @beta
     * handle proposal protocol message
     * @param {ProposalMessage} proposal  - proposal message
     * @param {ProposalHandlerOptions} opts - options
     * @returns `Promise<{
      proposal: ProposalMessage;
    }>`
     */
  handleProposal(
    proposal: ProposalMessage,
    opts?: ProposalHandlerOptions
  ): Promise<{
    proposal: ProposalMessage;
  }>;
}

/** @beta ProposalRequestHandlerOptions represents proposal-request handler options */
export type ProposalRequestHandlerOptions = object;

/** @beta ProposalHandlerOptions represents proposal handler options */
export type ProposalHandlerOptions = {
  proposalRequest?: ProposalRequestMessage;
};

/** @beta CredentialProposalHandlerParams represents credential proposal handler params */
export type CredentialProposalHandlerParams = {
  agentUrl: string;
  proposalResolverFn: (
    context: string,
    type: string,
    request?: ProposalRequestMessage
  ) => Promise<Proposal>;
  packerParams: PackerParams;
};

/**
 *
 * Allows to process ProposalRequest protocol message
 * @beta
 * @class CredentialProposalHandler
 * @implements implements ICredentialProposalHandler interface
 */
export class CredentialProposalHandler
  extends AbstractMessageHandler
  implements ICredentialProposalHandler, IProtocolMessageHandler
{
  /**
   * @beta Creates an instance of CredentialProposalHandler.
   * @param {IPackageManager} _packerMgr - package manager to unpack message envelope
   * @param {IIdentityWallet} _identityWallet - identity wallet
   * @param {CredentialProposalHandlerParams} _params - credential proposal handler params
   *
   */

  constructor(
    private readonly _packerMgr: IPackageManager,
    private readonly _identityWallet: IIdentityWallet,
    private readonly _params: CredentialProposalHandlerParams
  ) {
    super();
  }

  /**
   * @inheritdoc ICredentialProposalHandler#createProposalRequest
   */
  async createProposalRequestPacked(
    params: {
      thid: string;
      sender: DID;
      receiver: DID;
      directives?: Iden3Directive[];
    } & ProposalRequestCreationOptions
  ): Promise<{ request: ProposalRequestMessage; token: string }> {
    const thid = uuid.v4();

    const directives = (params.directives ?? []).filter(
      (directive) => directive.purpose === PROTOCOL_MESSAGE_TYPE.PROPOSAL_REQUEST_MESSAGE_TYPE
    );

    const credentialsToRequest: ProposalRequestCredential[] = [...params.credentials];

    const result = directives.reduce<{
      metadata: {
        type: string;
        data: JsonDocumentObject[];
      };
      credentialsToRequest: ProposalRequestCredential[];
    }>(
      (acc, directive) => {
        if (directive.type !== Iden3DirectiveType.TransparentPaymentDirective) {
          return acc;
        }
        const directiveCredentials: ProposalRequestCredential[] = directive.credentials ?? [];
        acc.credentialsToRequest = [...acc.credentialsToRequest, ...directiveCredentials];
        delete directive.purpose;
        const meta = Array.isArray(acc.metadata.data) ? acc.metadata.data : [acc.metadata.data];
        acc.metadata.data = [...meta, directive];
        return acc;
      },
      {
        metadata: {
          type: 'Iden3Metadata',
          data: []
        },
        credentialsToRequest
      }
    );

    const msg = createProposalRequest(params.sender, params.receiver, {
      credentials: result.credentialsToRequest,
      metadata: result.metadata,
      did_doc: params.did_doc,
      thid
    });

    const msgBytes = byteEncoder.encode(JSON.stringify(msg));

    const token = byteDecoder.decode(
      await this._packerMgr.pack(msg.typ ?? MediaType.PlainMessage, msgBytes, {
        senderDID: params.sender,
        ...this._params.packerParams
      })
    );

    return { request: msg, token };
  }

  public async handle(
    message: BasicMessage,
    context: ProposalRequestHandlerOptions
  ): Promise<BasicMessage | null> {
    switch (message.type) {
      case PROTOCOL_MESSAGE_TYPE.PROPOSAL_REQUEST_MESSAGE_TYPE:
        return (await this.handleProposalRequestMessage(
          message as unknown as ProposalRequestMessage,
          context
        )) as BasicMessage;
      default:
        return super.handle(message, context as { [key: string]: unknown });
    }
  }

  /**
   * @inheritdoc ICredentialProposalHandler#parseProposalRequest
   */
  async parseProposalRequest(request: Uint8Array): Promise<ProposalRequestMessage> {
    const { unpackedMessage: message } = await this._packerMgr.unpack(request);
    const proposalRequest = message as unknown as ProposalRequestMessage;
    if (message.type !== PROTOCOL_MESSAGE_TYPE.PROPOSAL_REQUEST_MESSAGE_TYPE) {
      throw new Error('Invalid media type');
    }
    return proposalRequest;
  }

  private async handleProposalRequestMessage(
    proposalRequest: ProposalRequestMessage,
    // eslint-disable-next-line @typescript-eslint/no-unused-vars
    ctx?: ProposalRequestHandlerOptions
  ): Promise<ProposalMessage | CredentialsOfferMessage | undefined> {
    if (!proposalRequest.to) {
      throw new Error(`failed request. empty 'to' field`);
    }

    if (!proposalRequest.from) {
      throw new Error(`failed request. empty 'from' field`);
    }

    if (!proposalRequest.body?.credentials?.length) {
      throw new Error(`failed request. no 'credentials' in body`);
    }

    let credOfferMessage: CredentialsOfferMessage | undefined = undefined;
    let proposalMessage: ProposalMessage | undefined = undefined;

    for (let i = 0; i < proposalRequest.body.credentials.length; i++) {
      const cred = proposalRequest.body.credentials[i];

      // check if there is credentials in the wallet
      let credsFromWallet: W3CCredential[] = [];

      try {
        credsFromWallet = await this._identityWallet.credentialWallet.findByQuery({
          credentialSubject: {
            id: {
              $eq: proposalRequest.from
            }
          },
          type: cred.type,
          context: cred.context,
          allowedIssuers: [proposalRequest.to]
        });
      } catch (e) {
        if ((e as Error).message !== 'no credential satisfied query') {
          throw e;
        }
      }

      if (credsFromWallet.length) {
        const guid = uuid.v4();
        if (!credOfferMessage) {
          credOfferMessage = {
            id: guid,
            typ: this._params.packerParams.mediaType,
            type: PROTOCOL_MESSAGE_TYPE.CREDENTIAL_OFFER_MESSAGE_TYPE,
            thid: proposalRequest.thid ?? guid,
            body: {
              url: this._params.agentUrl,
              credentials: []
            },
            from: proposalRequest.to,
            to: proposalRequest.from
          };
        }

        credOfferMessage.body.credentials.push(
          ...credsFromWallet.map<CredentialOffer>((c) => ({
            id: c.id,
            description: ''
          }))
        );
        continue;
      }

      // credential not found in the wallet, prepare proposal protocol message
      const proposal = await this._params.proposalResolverFn(
        cred.context,
        cred.type,
        proposalRequest
      );
      if (!proposal) {
        throw new Error(`can't resolve Proposal for type: ${cred.type}, context: ${cred.context}`);
      }
      if (!proposalMessage) {
        const guid = uuid.v4();
        proposalMessage = {
          id: guid,
          typ: this._params.packerParams.mediaType,
          type: PROTOCOL_MESSAGE_TYPE.PROPOSAL_MESSAGE_TYPE,
          thid: proposalRequest.thid ?? guid,
          body: {
            proposals: []
          },
          from: proposalRequest.to,
          to: proposalRequest.from
        };
      }
      proposalMessage.body?.proposals.push(proposal);
    }

    return proposalMessage ?? credOfferMessage;
  }

  /**
   * @inheritdoc ICredentialProposalHandler#handleProposalRequest
   */
  async handleProposalRequest(
    request: Uint8Array,
    //eslint-disable-next-line @typescript-eslint/no-unused-vars
    opts?: ProposalRequestHandlerOptions
  ): Promise<Uint8Array> {
    if (
      this._params.packerParams.mediaType === MediaType.SignedMessage &&
      !this._params.packerParams.packerOptions
    ) {
      throw new Error(`jws packer options are required for ${MediaType.SignedMessage}`);
    }

    const proposalRequest = await this.parseProposalRequest(request);
    if (!proposalRequest.from) {
      throw new Error(`failed request. empty 'from' field`);
    }

    const senderDID = DID.parse(proposalRequest.from);
    const message = await this.handleProposalRequestMessage(proposalRequest);
    const response = byteEncoder.encode(JSON.stringify(message));

    const packerOpts =
      this._params.packerParams.mediaType === MediaType.SignedMessage
        ? this._params.packerParams.packerOptions
        : {
            provingMethodAlg: proving.provingMethodGroth16AuthV2Instance.methodAlg
          };

    return this._packerMgr.pack(this._params.packerParams.mediaType, response, {
      senderDID,
      ...packerOpts
    });
  }

  /**
   * @inheritdoc ICredentialProposalHandler#handleProposal
   */
  async handleProposal(proposal: ProposalMessage, opts?: ProposalHandlerOptions) {
    if (opts?.proposalRequest && opts.proposalRequest.from !== proposal.to) {
      throw new Error(
        `sender of the request is not a target of response - expected ${opts.proposalRequest.from}, given ${proposal.to}`
      );
    }
    return { proposal };
  }
}<|MERGE_RESOLUTION|>--- conflicted
+++ resolved
@@ -3,12 +3,9 @@
   BasicMessage,
   CredentialOffer,
   CredentialsOfferMessage,
-<<<<<<< HEAD
+  DIDDocument,
   Iden3Directive,
   Iden3DirectiveType,
-=======
-  DIDDocument,
->>>>>>> a33feb4c
   IPackageManager,
   JsonDocumentObject,
   PackerParams
@@ -31,17 +28,12 @@
 /** @beta ProposalRequestCreationOptions represents proposal-request creation options */
 export type ProposalRequestCreationOptions = {
   credentials: ProposalRequestCredential[];
-<<<<<<< HEAD
   metadata?: {
     type: string;
     data: JsonDocumentObject | JsonDocumentObject[];
   };
-  did_doc?: JsonDocumentObject;
+  did_doc?: DIDDocument;
   thid?: string;
-=======
-  metadata?: { type: string; data?: JsonDocumentObject };
-  did_doc?: DIDDocument;
->>>>>>> a33feb4c
 };
 
 /**
