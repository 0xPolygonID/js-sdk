import { MediaType } from '../constants';
import { PROTOCOL_MESSAGE_TYPE } from '../constants';

import {
  BasicMessage,
  CredentialFetchRequestMessage,
  CredentialIssuanceMessage,
  CredentialsOfferMessage,
  CredentialsOnchainOfferMessage,
  IPackageManager,
  JWSPackerParams,
  MessageFetchRequestMessage
} from '../types';

import { W3CCredential } from '../../verifiable';
import { ICredentialWallet, getUserDIDFromCredential } from '../../credentials';

import { byteDecoder, byteEncoder } from '../../utils';
import { proving } from '@iden3/js-jwz';
import { DID } from '@iden3/js-iden3-core';
import * as uuid from 'uuid';
<<<<<<< HEAD
import { AbstractMessageHandler, IProtocolMessageHandler } from './message-handler';
import { IOnchainIssuer } from '../../storage';
=======
import {
  AbstractMessageHandler,
  BasicHandlerOptions,
  IProtocolMessageHandler
} from './message-handler';
import { verifyExpiresTime } from './common';
>>>>>>> 335d1985

/**
 *
 * Options to pass to fetch handler
 *
 * @public
 * @interface FetchHandlerOptions
 */
export type FetchHandlerOptions = BasicHandlerOptions & {
  mediaType: MediaType;
  packerOptions?: JWSPackerParams;
  headers?: {
    [key: string]: string;
  };
};

/**
 *
 * Options to pass to fetch request handler
 *
 * @public
 * @interface FetchRequestOptions
 */
export type FetchRequestOptions = BasicHandlerOptions;

/**
 *
 * Options to pass to issuance response handler
 *
 * @public
 * @interface IssuanceResponseOptions
 */
export type IssuanceResponseOptions = BasicHandlerOptions;

export type FetchMessageHandlerOptions = FetchHandlerOptions;

/**
 * Interface that allows the processing of the credential offer in the raw format for given identifier
 *
 * @public
 * @interface IFetchHandler
 */
export interface IFetchHandler {
  /**
   * unpacks authorization request
   * @public
   * @param {Uint8Array} offer - raw byte message
   * @param {FetchHandlerOptions} opts - FetchHandlerOptions
   * @returns `Promise<{
    token: string;
    authRequest: AuthorizationRequestMessage;
    authResponse: AuthorizationResponseMessage;
  }>`
   */
  handleCredentialOffer(offer: Uint8Array, opts?: FetchHandlerOptions): Promise<W3CCredential[]>;

  /**
   * Handles a credential fetch request.
   *
   * @param basicMessage - The basic message containing the fetch request.
   * @returns A promise that resolves to the response message.
   * @throws An error if the request is invalid or if the credential is not found.
   */
  handleCredentialFetchRequest(
    basicMessage: Uint8Array,
    opts?: FetchRequestOptions
  ): Promise<Uint8Array>;

  /**
   * Handles the issuance response message.
   *
   * @param basicMessage - The basic message containing the issuance response.
   * @returns A promise that resolves to a Uint8Array.
   * @throws An error if the credential wallet is not provided in the options or if the credential is missing in the issuance response message.
   */
  handleIssuanceResponseMessage(
    basicMessage: Uint8Array,
    opts?: IssuanceResponseOptions
  ): Promise<Uint8Array>;
}
/**
 *
 * Allows to handle Credential offer protocol message and return fetched credential
 *
 * @public

 * @class FetchHandler
 * @implements implements IFetchHandler interface
 */
export class FetchHandler
  extends AbstractMessageHandler
  implements IFetchHandler, IProtocolMessageHandler
{
  /**
   * Constructs a new instance of the FetchHandler class.
   *
   * @param _packerMgr The package manager used for packing and unpacking data.
   * @param opts Optional configuration options for the FetchHandler.
   * @param opts.credentialWallet The credential wallet used for managing credentials.
   */
  constructor(
    private readonly _packerMgr: IPackageManager,
    private readonly opts?: {
      credentialWallet: ICredentialWallet;
      onchainIssuer?: IOnchainIssuer;
    }
  ) {
    super();
  }

  async handle(
    message: BasicMessage,
    ctx: FetchMessageHandlerOptions
  ): Promise<BasicMessage | null> {
    switch (message.type) {
      case PROTOCOL_MESSAGE_TYPE.CREDENTIAL_OFFER_MESSAGE_TYPE: {
        const result = await this.handleOfferMessage(message as CredentialsOfferMessage, ctx);
        if (Array.isArray(result)) {
          const credWallet = this.opts?.credentialWallet;
          if (!credWallet) throw new Error('Credential wallet is not provided');
          await credWallet.saveAll(result);
          return null;
        }
        return result as BasicMessage;
      }
      case PROTOCOL_MESSAGE_TYPE.CREDENTIAL_FETCH_REQUEST_MESSAGE_TYPE:
        return this.handleFetchRequest(message as CredentialFetchRequestMessage);
      case PROTOCOL_MESSAGE_TYPE.CREDENTIAL_ISSUANCE_RESPONSE_MESSAGE_TYPE:
        return this.handleIssuanceResponseMsg(message as CredentialIssuanceMessage);
      case PROTOCOL_MESSAGE_TYPE.CREDENTIAL_ONCHAIN_OFFER_MESSAGE_TYPE: {
        const result = await this.handleOnchainOfferMessage(
          message as CredentialsOnchainOfferMessage
        );
        if (Array.isArray(result)) {
          const credWallet = this.opts?.credentialWallet;
          if (!credWallet) throw new Error('Credential wallet is not provided');
          await credWallet.saveAll(result);
          return null;
        }
        return result as BasicMessage;
      }
      default:
        return super.handle(message, ctx);
    }
  }

  private async handleOnchainOfferMessage(
    offerMessage: CredentialsOnchainOfferMessage
  ): Promise<W3CCredential[]> {
    if (!this.opts?.onchainIssuer) {
      throw new Error('onchain issuer is not provided');
    }
    const credentials: W3CCredential[] = [];
    for (const credentialInfo of offerMessage.body.credentials) {
      const issuerDID = DID.parse(offerMessage.from);
      const userDID = DID.parse(offerMessage.to);
      const credential = await this.opts.onchainIssuer.getCredential(
        issuerDID,
        userDID,
        BigInt(credentialInfo.id)
      );
      credentials.push(credential);
    }
    return credentials;
  }

  private async handleOfferMessage(
    offerMessage: CredentialsOfferMessage,
    ctx: {
      mediaType?: MediaType;
      headers?: HeadersInit;
      packerOptions?: JWSPackerParams;
    }
  ): Promise<W3CCredential[] | BasicMessage> {
    if (!ctx.mediaType) {
      ctx.mediaType = MediaType.ZKPMessage;
    }

    const credentials: W3CCredential[] = [];

    for (const credentialInfo of offerMessage.body.credentials) {
      const guid = uuid.v4();
      const fetchRequest: MessageFetchRequestMessage = {
        id: guid,
        typ: ctx.mediaType,
        type: PROTOCOL_MESSAGE_TYPE.CREDENTIAL_FETCH_REQUEST_MESSAGE_TYPE,
        thid: offerMessage.thid ?? guid,
        body: {
          id: credentialInfo.id
        },
        from: offerMessage.to,
        to: offerMessage.from
      };

      const msgBytes = byteEncoder.encode(JSON.stringify(fetchRequest));

      const packerOpts =
        ctx.mediaType === MediaType.SignedMessage
          ? ctx.packerOptions
          : {
              provingMethodAlg: proving.provingMethodGroth16AuthV2Instance.methodAlg
            };

      const senderDID = DID.parse(offerMessage.to);
      const token = byteDecoder.decode(
        await this._packerMgr.pack(ctx.mediaType, msgBytes, {
          senderDID,
          ...packerOpts
        })
      );
      try {
        if (!offerMessage?.body?.url) {
          throw new Error(`could not fetch W3C credential, body url is missing`);
        }
        const resp = await fetch(offerMessage.body.url, {
          method: 'post',
          headers: {
            'Content-Type': 'application/x-www-form-urlencoded',
            ...ctx.headers
          },
          body: token
        });
        const arrayBuffer = await resp.arrayBuffer();
        if (!arrayBuffer.byteLength) {
          throw new Error(`could not fetch , ${credentialInfo?.id}, response is empty`);
        }
        const { unpackedMessage: message } = await this._packerMgr.unpack(
          new Uint8Array(arrayBuffer)
        );
        if (message.type !== PROTOCOL_MESSAGE_TYPE.CREDENTIAL_ISSUANCE_RESPONSE_MESSAGE_TYPE) {
          return message;
        }
        credentials.push(
          W3CCredential.fromJSON((message as CredentialIssuanceMessage).body.credential)
        );
      } catch (e: unknown) {
        throw new Error(
          `could not fetch protocol message for credential offer id: , ${
            credentialInfo?.id
          }, error: ${(e as Error).message ?? e}`
        );
      }
    }
    return credentials;
  }

  /**
   * Handles only messages with credentials/1.0/offer type
   *
   * @param {
   *     offer: Uint8Array; offer - raw offer message
   *     opts
   *   }) options how to fetch credential
   * @returns `Promise<W3CCredential[]>`
   */
  async handleCredentialOffer(
    offer: Uint8Array,
    opts?: FetchHandlerOptions
  ): Promise<W3CCredential[]> {
    if (opts?.mediaType === MediaType.SignedMessage && !opts.packerOptions) {
      throw new Error(`jws packer options are required for ${MediaType.SignedMessage}`);
    }

    const offerMessage = await FetchHandler.unpackMessage<CredentialsOfferMessage>(
      this._packerMgr,
      offer,
      PROTOCOL_MESSAGE_TYPE.CREDENTIAL_OFFER_MESSAGE_TYPE
    );
    if (!opts?.allowExpiredMessages) {
      verifyExpiresTime(offerMessage);
    }
    const result = await this.handleOfferMessage(offerMessage, {
      mediaType: opts?.mediaType,
      headers: opts?.headers,
      packerOptions: opts?.packerOptions
    });

    if (Array.isArray(result)) {
      return result;
    }

    throw new Error('invalid protocol message response');
  }

  /**
   * Handles only messages with credentials/1.0/onchain-offer type
   * @beta
   */
  async handleOnchainOffer(offer: Uint8Array): Promise<W3CCredential[]> {
    const offerMessage = await FetchHandler.unpackMessage<CredentialsOnchainOfferMessage>(
      this._packerMgr,
      offer,
      PROTOCOL_MESSAGE_TYPE.CREDENTIAL_ONCHAIN_OFFER_MESSAGE_TYPE
    );

    return this.handleOnchainOfferMessage(offerMessage);
  }

  private async handleFetchRequest(
    msgRequest: CredentialFetchRequestMessage
  ): Promise<CredentialIssuanceMessage> {
    if (!msgRequest.to) {
      throw new Error("failed request. empty 'to' field");
    }

    if (!msgRequest.from) {
      throw new Error("failed request. empty 'from' field");
    }

    const issuerDID = DID.parse(msgRequest.to);
    const userDID = DID.parse(msgRequest.from);

    const credId = msgRequest.body?.id;
    if (!credId) {
      throw new Error('invalid credential id in fetch request body');
    }

    if (!this.opts?.credentialWallet) {
      throw new Error('please, provide credential wallet in options');
    }

    const cred = await this.opts.credentialWallet.findById(credId);

    if (!cred) {
      throw new Error('credential not found');
    }

    const userToVerifyDID = getUserDIDFromCredential(issuerDID, cred);

    if (userToVerifyDID.string() !== userDID.string()) {
      throw new Error('credential subject is not a sender DID');
    }

    return {
      id: uuid.v4(),
      type: PROTOCOL_MESSAGE_TYPE.CREDENTIAL_ISSUANCE_RESPONSE_MESSAGE_TYPE,
      typ: msgRequest.typ ?? MediaType.PlainMessage,
      thid: msgRequest.thid ?? uuid.v4(),
      body: { credential: cred },
      from: msgRequest.to,
      to: msgRequest.from
    };
  }
  /**
   * @inheritdoc IFetchHandler#handleCredentialFetchRequest
   */
  async handleCredentialFetchRequest(
    envelope: Uint8Array,
    opts?: FetchRequestOptions
  ): Promise<Uint8Array> {
    const msgRequest = await FetchHandler.unpackMessage<CredentialFetchRequestMessage>(
      this._packerMgr,
      envelope,
      PROTOCOL_MESSAGE_TYPE.CREDENTIAL_FETCH_REQUEST_MESSAGE_TYPE
    );
    if (!opts?.allowExpiredMessages) {
      verifyExpiresTime(msgRequest);
    }
    const request = await this.handleFetchRequest(msgRequest);

    return this._packerMgr.pack(
      MediaType.PlainMessage,
      byteEncoder.encode(JSON.stringify(request)),
      {}
    );
  }

  private async handleIssuanceResponseMsg(issuanceMsg: CredentialIssuanceMessage): Promise<null> {
    if (!this.opts?.credentialWallet) {
      throw new Error('please provide credential wallet in options');
    }

    if (!issuanceMsg.body?.credential) {
      throw new Error('credential is missing in issuance response message');
    }

    await this.opts.credentialWallet.save(W3CCredential.fromJSON(issuanceMsg.body.credential));

    return null;
  }

  /**
   * @inheritdoc IFetchHandler#handleIssuanceResponseMessage
   */
  async handleIssuanceResponseMessage(
    envelop: Uint8Array,
    opts?: IssuanceResponseOptions
  ): Promise<Uint8Array> {
    const issuanceMsg = await FetchHandler.unpackMessage<CredentialIssuanceMessage>(
      this._packerMgr,
      envelop,
      PROTOCOL_MESSAGE_TYPE.CREDENTIAL_ISSUANCE_RESPONSE_MESSAGE_TYPE
    );
    if (!opts?.allowExpiredMessages) {
      verifyExpiresTime(issuanceMsg);
    }
    await this.handleIssuanceResponseMsg(issuanceMsg);
    return Uint8Array.from([]);
  }

  /**
   * @inheritdoc IFetchHandler#unpackMessage
   */
  static async unpackMessage<T>(
    packerMgr: IPackageManager,
    envelope: Uint8Array,
    messageType: string
  ): Promise<T> {
    const { unpackedMessage: message } = await packerMgr.unpack(envelope);
    const msgRequest = message as unknown as T;
    if (message.type !== messageType) {
      throw new Error('Invalid message type');
    }
    return msgRequest;
  }
}<|MERGE_RESOLUTION|>--- conflicted
+++ resolved
@@ -19,17 +19,13 @@
 import { proving } from '@iden3/js-jwz';
 import { DID } from '@iden3/js-iden3-core';
 import * as uuid from 'uuid';
-<<<<<<< HEAD
-import { AbstractMessageHandler, IProtocolMessageHandler } from './message-handler';
-import { IOnchainIssuer } from '../../storage';
-=======
 import {
   AbstractMessageHandler,
   BasicHandlerOptions,
   IProtocolMessageHandler
 } from './message-handler';
 import { verifyExpiresTime } from './common';
->>>>>>> 335d1985
+import { IOnchainIssuer } from '../../storage';
 
 /**
  *
