--- conflicted
+++ resolved
@@ -6,11 +6,7 @@
 import { DID, ChainIds } from '@iden3/js-iden3-core';
 import { IOnChainZKPVerifier } from '../../storage';
 import { Signer } from 'ethers';
-<<<<<<< HEAD
-import { buildVerifierId } from '../../utils';
 import { processZeroKnowledgeProofRequests } from './common';
-=======
->>>>>>> 198cfc57
 
 /**
  * Interface that allows the processing of the contract request
@@ -117,48 +113,20 @@
       throw new Error("Can't sign transaction. Provide Signer in options.");
     }
 
-<<<<<<< HEAD
-    const { contract_address, chain_id } = ciRequest.body.transaction_data;
-=======
-    const zkRequests = [];
     const { chain_id } = ciRequest.body.transaction_data;
->>>>>>> 198cfc57
     const networkFlag = Object.keys(ChainIds).find((key) => ChainIds[key] === chain_id);
 
     if (!networkFlag) {
       throw new Error(`Invalid chain id ${chain_id}`);
     }
-
-<<<<<<< HEAD
+    const verifierDid = ciRequest.from ? DID.parse(ciRequest.from) : undefined
     const zkpResponses = await processZeroKnowledgeProofRequests(
       did,
       ciRequest?.body?.scope,
-      null,
+      verifierDid,
       this._proofService,
-      { ...opts, supportedCircuits: this._supportedCircuits, verifierDid }
+      { ...opts, supportedCircuits: this._supportedCircuits  }
     );
-=======
-    for (const proofReq of ciRequest.body.scope) {
-      if (!this._allowedCircuits.includes(proofReq.circuitId as CircuitId)) {
-        throw new Error(
-          `Can't handle circuit ${proofReq.circuitId}. Only onchain circuits are allowed.`
-        );
-      }
-
-      const query = proofReq.query as ProofQuery;
-      const zkpRes: ZeroKnowledgeProofResponse = await this._proofService.generateProof(
-        proofReq,
-        did,
-        {
-          skipRevocation: query.skipClaimRevocationCheck ?? false,
-          challenge: opts.challenge,
-          verifierDid: ciRequest.from ? DID.parse(ciRequest.from) : undefined
-        }
-      );
-
-      zkRequests.push(zkpRes);
-    }
->>>>>>> 198cfc57
 
     return this._zkpVerifier.submitZKPResponse(
       opts.ethSigner,
