--- conflicted
+++ resolved
@@ -1,8 +1,5 @@
 export * from './envelope';
 export * from './message';
 export * from './did';
-<<<<<<< HEAD
 export * from './contract-request.utils';
-=======
-export * from './accept-profile';
->>>>>>> 339a4cc2
+export * from './accept-profile';