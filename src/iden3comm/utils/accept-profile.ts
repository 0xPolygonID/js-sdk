--- conflicted
+++ resolved
@@ -29,11 +29,6 @@
   return Object.values(AcceptJwzAlgorithms).includes(value as AcceptJwzAlgorithms);
 }
 
-<<<<<<< HEAD
-function isAcceptJweAlgorithms(value: string): boolean {
-  return Object.values(AcceptJweAlgorithms).includes(value as AcceptJweAlgorithms);
-}
-=======
 export const buildAcceptFromProvingMethodAlg = (provingMethodAlg: ProvingMethodAlg): string => {
   const [alg, circuitId] = provingMethodAlg.toString().split(':');
   return `${ProtocolVersion.V1};env=${MediaType.ZKPMessage};circuitId=${circuitId};alg=${alg}`;
@@ -56,7 +51,10 @@
   }
   return false;
 };
->>>>>>> bdb615bd
+
+function isAcceptJweAlgorithms(value: string): boolean {
+  return Object.values(AcceptJweAlgorithms).includes(value as AcceptJweAlgorithms);
+}
 
 export const buildAccept = (profiles: AcceptProfile[]): string[] => {
   const result = [];
