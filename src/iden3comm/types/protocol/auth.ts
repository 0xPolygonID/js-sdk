--- conflicted
+++ resolved
@@ -35,12 +35,8 @@
   reason?: string;
   message?: string;
   did_doc?: DIDDocument;
-<<<<<<< HEAD
   scope: ZeroKnowledgeProofRequest[];
-=======
-  scope: Array<ZeroKnowledgeProofRequest>;
   accept?: string[];
->>>>>>> d55d5e76
 };
 
 /** ZeroKnowledgeProofRequest represents structure of zkp request object */
