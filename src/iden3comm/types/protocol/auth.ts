import { ZKProof } from '@iden3/js-jwz';
import { BasicMessage, JsonDocumentObject } from '../packer';
import { PROTOCOL_MESSAGE_TYPE } from '../../constants';
import { ProofType } from '../../../verifiable';
import { CircuitId } from '../../../circuits';
import {
  DIDDocument as DidResolverDidDocument,
  VerificationMethod as DidResolverVerificationMethod
} from 'did-resolver';
import { RootInfo, StateInfo } from '../../../storage';

/** AuthorizationResponseMessage is struct the represents iden3message authorization response */
export type AuthorizationResponseMessage = BasicMessage & {
  body: AuthorizationMessageResponseBody;
  from: string;
  to: string;
  type: typeof PROTOCOL_MESSAGE_TYPE.AUTHORIZATION_RESPONSE_MESSAGE_TYPE;
};

/** AuthorizationMessageResponseBody is struct the represents authorization response data */
export type AuthorizationMessageResponseBody = {
  did_doc?: DIDDocument;
  message?: string;
  scope: Array<ZeroKnowledgeProofResponse>;
};

/** AuthorizationRequestMessage is struct the represents iden3message authorization request */
export type AuthorizationRequestMessage = BasicMessage & {
  body: AuthorizationRequestMessageBody;
  from: string;
  type: typeof PROTOCOL_MESSAGE_TYPE.AUTHORIZATION_REQUEST_MESSAGE_TYPE;
};

/** AuthorizationRequestMessageBody is body for authorization request */
export type AuthorizationRequestMessageBody = {
  callbackUrl: string;
  reason?: string;
  message?: string;
<<<<<<< HEAD
  accept?: string[];
  did_doc?: JsonDocumentObject;
=======
  did_doc?: DIDDocument;
>>>>>>> fa0ac648
  scope: Array<ZeroKnowledgeProofRequest>;
};

/** ZeroKnowledgeProofRequest represents structure of zkp request object */
export type ZeroKnowledgeProofRequest = {
  id: number;
  circuitId: CircuitId;
  optional?: boolean;
  query: ZeroKnowledgeProofQuery;
  params?: {
    nullifierSessionId?: string | number;
  };
};

/** ZeroKnowledgeProofQuery represents structure of zkp request query object */
export type ZeroKnowledgeProofQuery = {
  allowedIssuers: string[];
  context: string;
  credentialSubject?: JsonDocumentObject;
  proofType?: ProofType;
  skipClaimRevocationCheck?: boolean;
  groupId?: number;
  type: string;
};

/** ZeroKnowledgeProofResponse represents structure of zkp response */
export type ZeroKnowledgeProofResponse = {
  id: number;
  circuitId: string;
  vp?: VerifiablePresentation;
} & ZKProof;

/** VerifiablePresentation represents structure of Verifiable Presentation */
export type VerifiablePresentation = {
  '@context': string | (string | object)[];
  '@type': string;
  verifiableCredential: {
    '@context': string | string[];
    '@type': string | string[];
    credentialSubject: JsonDocumentObject;
  };
};

/** DIDDocument represents structure of DID Document */
export type DIDDocument = DidResolverDidDocument & {
  verificationMethod?: VerificationMethod[];
};

/** VerificationMethod represents structure of Verification Method */
export type VerificationMethod = DidResolverVerificationMethod & {
  published?: boolean;
  info?: StateInfo;
  global?: RootInfo;
};<|MERGE_RESOLUTION|>--- conflicted
+++ resolved
@@ -36,13 +36,9 @@
   callbackUrl: string;
   reason?: string;
   message?: string;
-<<<<<<< HEAD
   accept?: string[];
-  did_doc?: JsonDocumentObject;
-=======
+  scope: Array<ZeroKnowledgeProofRequest>;
   did_doc?: DIDDocument;
->>>>>>> fa0ac648
-  scope: Array<ZeroKnowledgeProofRequest>;
 };
 
 /** ZeroKnowledgeProofRequest represents structure of zkp request object */
