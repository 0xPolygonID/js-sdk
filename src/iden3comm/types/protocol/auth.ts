import { ZKProof } from '@iden3/js-jwz';
import { BasicMessage, JsonDocumentObject } from '../packer';
import { PROTOCOL_MESSAGE_TYPE } from '../../constants';
import { ProofType } from '../../../verifiable';
import { CircuitId } from '../../../circuits';
import {
  DIDDocument as DidResolverDidDocument,
  VerificationMethod as DidResolverVerificationMethod
} from 'did-resolver';
import { RootInfo, StateInfo } from '../../../storage';

/** AuthorizationResponseMessage is struct the represents iden3message authorization response */
export type AuthorizationResponseMessage = BasicMessage & {
  body: AuthorizationMessageResponseBody;
  type: typeof PROTOCOL_MESSAGE_TYPE.AUTHORIZATION_RESPONSE_MESSAGE_TYPE;
  to: string;
};

/** AuthorizationMessageResponseBody is struct the represents authorization response data */
<<<<<<< HEAD
export type AuthorizationMessageResponseBody = BasicMessage['body'] & {
  did_doc?: JsonDocumentObject;
=======
export type AuthorizationMessageResponseBody = {
  did_doc?: DIDDocument;
>>>>>>> a33feb4c
  message?: string;
  scope: ZeroKnowledgeProofResponse[];
};

/** AuthorizationRequestMessage is struct the represents iden3message authorization request */
export type AuthorizationRequestMessage = BasicMessage & {
  body: AuthorizationRequestMessageBody;
  type: typeof PROTOCOL_MESSAGE_TYPE.AUTHORIZATION_REQUEST_MESSAGE_TYPE;
};

/** AuthorizationRequestMessageBody is body for authorization request */
export type AuthorizationRequestMessageBody = BasicMessage['body'] & {
  callbackUrl: string;
  reason?: string;
  message?: string;
<<<<<<< HEAD
  did_doc?: JsonDocumentObject;
  scope: ZeroKnowledgeProofRequest[];
=======
  did_doc?: DIDDocument;
  scope: Array<ZeroKnowledgeProofRequest>;
>>>>>>> a33feb4c
};

/** ZeroKnowledgeProofRequest represents structure of zkp request object */
export type ZeroKnowledgeProofRequest = {
  id: number;
  circuitId: CircuitId;
  optional?: boolean;
  query: ZeroKnowledgeProofQuery;
  params?: {
    nullifierSessionId?: string | number;
  };
};

/** ZeroKnowledgeProofQuery represents structure of zkp request query object */
export type ZeroKnowledgeProofQuery = {
  allowedIssuers: string[];
  context: string;
  credentialSubject?: JsonDocumentObject;
  proofType?: ProofType;
  skipClaimRevocationCheck?: boolean;
  groupId?: number;
  type: string;
};

/** ZeroKnowledgeProofResponse represents structure of zkp response */
export type ZeroKnowledgeProofResponse = {
  id: number;
  circuitId: string;
  vp?: VerifiablePresentation;
} & ZKProof;

/** VerifiablePresentation represents structure of Verifiable Presentation */
export type VerifiablePresentation = {
  '@context': string | (string | object)[];
  '@type': string;
  verifiableCredential: {
    '@context': string | string[];
    '@type': string | string[];
    credentialSubject: JsonDocumentObject;
  };
};

/** DIDDocument represents structure of DID Document */
export type DIDDocument = DidResolverDidDocument & {
  verificationMethod?: VerificationMethod[];
};

/** VerificationMethod represents structure of Verification Method */
export type VerificationMethod = DidResolverVerificationMethod & {
  published?: boolean;
  info?: StateInfo;
  global?: RootInfo;
};<|MERGE_RESOLUTION|>--- conflicted
+++ resolved
@@ -17,13 +17,8 @@
 };
 
 /** AuthorizationMessageResponseBody is struct the represents authorization response data */
-<<<<<<< HEAD
 export type AuthorizationMessageResponseBody = BasicMessage['body'] & {
-  did_doc?: JsonDocumentObject;
-=======
-export type AuthorizationMessageResponseBody = {
   did_doc?: DIDDocument;
->>>>>>> a33feb4c
   message?: string;
   scope: ZeroKnowledgeProofResponse[];
 };
@@ -39,13 +34,8 @@
   callbackUrl: string;
   reason?: string;
   message?: string;
-<<<<<<< HEAD
-  did_doc?: JsonDocumentObject;
+  did_doc?: DIDDocument;
   scope: ZeroKnowledgeProofRequest[];
-=======
-  did_doc?: DIDDocument;
-  scope: Array<ZeroKnowledgeProofRequest>;
->>>>>>> a33feb4c
 };
 
 /** ZeroKnowledgeProofRequest represents structure of zkp request object */
