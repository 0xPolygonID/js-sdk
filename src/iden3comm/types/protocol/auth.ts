--- conflicted
+++ resolved
@@ -29,12 +29,8 @@
   callbackUrl: string;
   reason?: string;
   message?: string;
-<<<<<<< HEAD
   accept?: string[];
-  did_doc?: JSONObject;
-=======
   did_doc?: JsonDocumentObject;
->>>>>>> 1e015ef5
   scope: Array<ZeroKnowledgeProofRequest>;
 };
 
