--- conflicted
+++ resolved
@@ -11,22 +11,14 @@
 };
 
 /** CredentialIssuanceRequestMessage represent Iden3message for credential request */
-<<<<<<< HEAD
-export type CredentialIssuanceRequestMessage = BasicMessage & {
-=======
 export type CredentialIssuanceRequestMessage = RequiredBasicMessage & {
->>>>>>> cd001c69
   body: CredentialIssuanceRequestMessageBody;
   type: typeof PROTOCOL_MESSAGE_TYPE.CREDENTIAL_ISSUANCE_REQUEST_MESSAGE_TYPE;
   to: string;
 };
 
 /** CredentialsOfferMessage represent Iden3message for credential offer */
-<<<<<<< HEAD
-export type CredentialsOfferMessage = BasicMessage & {
-=======
 export type CredentialsOfferMessage = RequiredBasicMessage & {
->>>>>>> cd001c69
   body: CredentialsOfferMessageBody;
   type: typeof PROTOCOL_MESSAGE_TYPE.CREDENTIAL_OFFER_MESSAGE_TYPE;
   to: string;
@@ -39,11 +31,7 @@
 };
 
 /** CredentialsOnchainOfferMessage represent Iden3message for credential onchain offer message */
-<<<<<<< HEAD
-export type CredentialsOnchainOfferMessage = BasicMessage & {
-=======
 export type CredentialsOnchainOfferMessage = RequiredBasicMessage & {
->>>>>>> cd001c69
   body: CredentialsOnchainOfferMessageBody;
   type: typeof PROTOCOL_MESSAGE_TYPE.CREDENTIAL_ONCHAIN_OFFER_MESSAGE_TYPE;
   to: string;
@@ -70,11 +58,7 @@
 };
 
 /** CredentialIssuanceMessage represent Iden3message for credential issuance */
-<<<<<<< HEAD
-export type CredentialIssuanceMessage = BasicMessage & {
-=======
 export type CredentialIssuanceMessage = RequiredBasicMessage & {
->>>>>>> cd001c69
   body: IssuanceMessageBody;
   type: typeof PROTOCOL_MESSAGE_TYPE.CREDENTIAL_ISSUANCE_RESPONSE_MESSAGE_TYPE;
   to: string;
@@ -105,11 +89,7 @@
 };
 
 /** CredentialRefreshMessage represent Iden3message for credential refresh request */
-<<<<<<< HEAD
-export type CredentialRefreshMessage = BasicMessage & {
-=======
 export type CredentialRefreshMessage = RequiredBasicMessage & {
->>>>>>> cd001c69
   body: CredentialRefreshMessageBody;
   type: typeof PROTOCOL_MESSAGE_TYPE.CREDENTIAL_REFRESH_MESSAGE_TYPE;
   to: string;
