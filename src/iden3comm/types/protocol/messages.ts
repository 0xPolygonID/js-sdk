--- conflicted
+++ resolved
@@ -2,11 +2,7 @@
 import { PROTOCOL_MESSAGE_TYPE } from '../../constants';
 
 /**  MessageFetchRequestMessage represent Iden3message for message fetch request. */
-<<<<<<< HEAD
-export type MessageFetchRequestMessage = BasicMessage & {
-=======
 export type MessageFetchRequestMessage = RequiredBasicMessage & {
->>>>>>> cd001c69
   body: MessageFetchRequestMessageBody;
   type: typeof PROTOCOL_MESSAGE_TYPE.CREDENTIAL_FETCH_REQUEST_MESSAGE_TYPE;
   to: string;
