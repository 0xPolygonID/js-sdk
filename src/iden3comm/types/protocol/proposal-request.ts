--- conflicted
+++ resolved
@@ -18,16 +18,11 @@
 /** @beta ProposalRequestMessageBody is struct the represents body for proposal-request */
 export type ProposalRequestMessageBody = {
   credentials: ProposalRequestCredential[];
-<<<<<<< HEAD
   metadata?: {
     type: string;
     data: JsonDocumentObject | JsonDocumentObject[];
   };
-  did_doc?: JsonDocumentObject;
-=======
-  metadata?: { type: string; data?: JsonDocumentObject };
   did_doc?: DIDDocument;
->>>>>>> a33feb4c
 };
 
 /** @beta  ProposalMessage is struct the represents proposal message */
