import { RequiredBasicMessage } from '../';
import { PROTOCOL_MESSAGE_TYPE } from '../../constants';
import { ZeroKnowledgeProofRequest, ZeroKnowledgeProofResponse } from './auth';

/** ProofGenerationRequestMessage is struct the represents body for proof generation request */
<<<<<<< HEAD
export type ProofGenerationRequestMessage = BasicMessage & {
=======
export type ProofGenerationRequestMessage = RequiredBasicMessage & {
>>>>>>> cd001c69
  body: ProofGenerationRequestMessageBody;
  type: typeof PROTOCOL_MESSAGE_TYPE.PROOF_GENERATION_REQUEST_MESSAGE_TYPE;
  to: string;
};

/** ProofGenerationRequestMessageBody is struct the represents body for proof generation request */
export type ProofGenerationRequestMessageBody = {
  scope: Array<ZeroKnowledgeProofRequest>;
};

/** ProofGenerationResponseMessage is struct the represents body for proof generation request */
<<<<<<< HEAD
export type ProofGenerationResponseMessage = BasicMessage & {
=======
export type ProofGenerationResponseMessage = RequiredBasicMessage & {
>>>>>>> cd001c69
  body: ResponseMessageBody;
  type: typeof PROTOCOL_MESSAGE_TYPE.PROOF_GENERATION_RESPONSE_MESSAGE_TYPE;
  to: string;
};

/** ResponseMessageBody is struct the represents request for revocation status */
export type ResponseMessageBody = {
  scope: ZeroKnowledgeProofResponse[];
};<|MERGE_RESOLUTION|>--- conflicted
+++ resolved
@@ -3,11 +3,7 @@
 import { ZeroKnowledgeProofRequest, ZeroKnowledgeProofResponse } from './auth';
 
 /** ProofGenerationRequestMessage is struct the represents body for proof generation request */
-<<<<<<< HEAD
-export type ProofGenerationRequestMessage = BasicMessage & {
-=======
 export type ProofGenerationRequestMessage = RequiredBasicMessage & {
->>>>>>> cd001c69
   body: ProofGenerationRequestMessageBody;
   type: typeof PROTOCOL_MESSAGE_TYPE.PROOF_GENERATION_REQUEST_MESSAGE_TYPE;
   to: string;
@@ -19,11 +15,7 @@
 };
 
 /** ProofGenerationResponseMessage is struct the represents body for proof generation request */
-<<<<<<< HEAD
-export type ProofGenerationResponseMessage = BasicMessage & {
-=======
 export type ProofGenerationResponseMessage = RequiredBasicMessage & {
->>>>>>> cd001c69
   body: ResponseMessageBody;
   type: typeof PROTOCOL_MESSAGE_TYPE.PROOF_GENERATION_RESPONSE_MESSAGE_TYPE;
   to: string;
