--- conflicted
+++ resolved
@@ -15,11 +15,7 @@
 };
 
 /** RevocationStatusResponseMessage is struct the represents body for proof generation request */
-<<<<<<< HEAD
-export type RevocationStatusResponseMessage = BasicMessage & {
-=======
 export type RevocationStatusResponseMessage = RequiredBasicMessage & {
->>>>>>> cd001c69
   body: RevocationStatusResponseMessageBody;
   type: typeof PROTOCOL_MESSAGE_TYPE.REVOCATION_STATUS_RESPONSE_MESSAGE_TYPE;
   to: string;
