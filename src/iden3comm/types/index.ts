export * from './protocol/auth';
export * from './protocol/credentials';
export * from './protocol/messages';
export * from './protocol/proof';
export * from './protocol/revocation';
export * from './protocol/contract-request';
export * from './protocol/proposal-request';
export * from './protocol/payment';
export * from './protocol/accept-profile';
export * from './protocol/discovery-protocol';
<<<<<<< HEAD
export * from './protocol/attachment';
export * from './protocol/transparent-payment';
export * from './protocol/common';
=======
export * from './protocol/problem-report';

>>>>>>> 1bd5bb73
export * from './packer';
export * from './models';
export * from './packageManager';<|MERGE_RESOLUTION|>--- conflicted
+++ resolved
@@ -8,14 +8,11 @@
 export * from './protocol/payment';
 export * from './protocol/accept-profile';
 export * from './protocol/discovery-protocol';
-<<<<<<< HEAD
+export * from './protocol/problem-report';
+
 export * from './protocol/attachment';
 export * from './protocol/transparent-payment';
 export * from './protocol/common';
-=======
-export * from './protocol/problem-report';
-
->>>>>>> 1bd5bb73
 export * from './packer';
 export * from './models';
 export * from './packageManager';