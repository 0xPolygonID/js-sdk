--- conflicted
+++ resolved
@@ -6,11 +6,8 @@
 export * from './protocol/contract-request';
 export * from './protocol/proposal-request';
 export * from './protocol/payment';
-<<<<<<< HEAD
 export * from './protocol/directives';
-=======
 export * from './protocol/accept-profile';
->>>>>>> d55d5e76
 
 export * from './packer';
 export * from './models';
