import { Signature } from '@iden3/js-crypto';
import { Claim, Claim as CoreClaim, Id } from '@iden3/js-iden3-core';
import { Hash, Proof } from '@iden3/js-merkletree';
import { Operators } from './comparer';

export interface TreeState {
  state: Hash;
  claimsRoot: Hash;
  revocationRoot: Hash;
  rootOfRoots: Hash;
}

export interface ClaimNonRevStatus {
  treeState: TreeState;
  proof: Proof;
}
// Query represents basic request to claim slot verification
export class Query {
  slotIndex: number;
  values: bigint[];
  operator: Operators;
  valueProof?: ValueProof;

  validate(): void {
    if (this.values.some((v) => !v)) throw new Error(CircuitError.EmptyQueryValue);
  }
}

// CircuitID is alias for circuit identifier
export enum CircuitId {
  // AuthCircuitID is a type that must be used for auth.circom
  Auth = 'auth',
  // Auth is a type that must be used for authV2.circom
  AuthV2 = 'authV2',
  // StateTransition is a type that must be used for stateTransition.circom
  StateTransition = 'stateTransition',
  // AtomicQueryMTP is a type for credentialAtomicQueryMTP.circom
  AtomicQueryMTP = 'credentialAtomicQueryMTP',
  // AtomicQueryMTPV2 is a type for credentialAtomicQueryMTPV2.circom
  AtomicQueryMTPV2 = 'credentialAtomicQueryMTPV2',
  // AtomicQuerySig is a type for credentialAttrQuerySig.circom
  AtomicQuerySig = 'credentialAtomicQuerySig',
  // AtomicQuerySigV2 is a type for credentialAttrQuerySigV2.circom
  AtomicQuerySigV2 = 'credentialAtomicQuerySigV2',
  // JsonLDAtomicQueryMTP is a type for credentialJsonLDAtomicQueryMTP.circom
  JsonLDAtomicQueryMTP = 'credentialJsonLDAtomicQueryMTP'
}

export class CircuitClaim {
  issuerId: Id;
  claim: CoreClaim;
  treeState: TreeState;
  proof: Proof;
  nonRevProof: ClaimNonRevStatus; // Claim non revocation proof
  signatureProof: BJJSignatureProof;
}

export interface ClaimWithSigProof {
  issuerID: Id;
  claim: Claim;
  nonRevProof: MTProof;
  signatureProof: BJJSignatureProof;
}

export interface ClaimWithMTPProof {
<<<<<<< HEAD
  issuerId?: Id;
=======
  issuerID?: Id;
>>>>>>> b8754f26
  claim: Claim;
  incProof: MTProof;
  nonRevProof: MTProof;
}

export interface BJJSignatureProof {
  signature: Signature;
  issuerAuthClaim?: Claim;
  issuerAuthIncProof: MTProof;
  issuerAuthNonRevProof: MTProof;
}

export interface MTProof {
  proof: Proof;
  treeState?: TreeState;
}
export interface GISTProof {
  root: Hash;
  proof: Proof;
}

export enum CircuitError {
  EmptyAuthClaimProof = 'empty auth claim mtp proof',
  EmptyAuthClaimNonRevProof = 'empty auth claim non-revocation mtp proof',
  EmptyChallengeSignature = 'empty challenge signature',
  EmptyClaimSignature = 'empty claim signature',
  EmptyClaimProof = 'empty claim mtp proof',
  EmptyClaimNonRevProof = 'empty claim non-revocation mtp proof',
  EmptyIssuerAuthClaimProof = 'empty issuer auth claim mtp proof',
  EmptyIssuerAuthClaimNonRevProof = 'empty issuer auth claim non-revocation mtp proof',
  EmptyJsonLDQueryProof = 'empty JSON-LD query mtp proof',
  EmptyJsonLDQueryValue = 'empty JSON-LD query value',
  EmptyJsonLDQueryPath = 'empty JSON-LD query path',
  EmptyQueryValue = 'empty query value',
  EmptyJsonLDQueryValues = 'empty JSON-LD query values',
  EmptyId = 'empty Id',
  EmptyChallenge = 'empty challenge',
  EmptyGlobalProof = 'empty global identity mtp proof',
  EmptyRequestID = 'empty request ID'
}

// ValueProof represents a Merkle Proof for a value stored as MT
export class ValueProof {
  path: bigint;
  value: bigint;
  mtp: Proof;

  constructor() {
    this.path = BigInt(0);
    this.value = BigInt(0);
    this.mtp = new Proof();
  }

  validate(): void {
    if (!this.path) {
      throw new Error(CircuitError.EmptyJsonLDQueryPath);
    }
    if (!this.value) {
      throw new Error(CircuitError.EmptyJsonLDQueryValue);
    }
    if (!this.mtp) {
      throw new Error(CircuitError.EmptyJsonLDQueryProof);
    }
  }
}<|MERGE_RESOLUTION|>--- conflicted
+++ resolved
@@ -63,11 +63,7 @@
 }
 
 export interface ClaimWithMTPProof {
-<<<<<<< HEAD
-  issuerId?: Id;
-=======
   issuerID?: Id;
->>>>>>> b8754f26
   claim: Claim;
   incProof: MTProof;
   nonRevProof: MTProof;
