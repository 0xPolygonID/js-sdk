import { DID, Id, getUnixTimestamp } from '@iden3/js-iden3-core';
import {
  Iden3SparseMerkleTreeProof,
  ProofType,
  RevocationStatus,
  W3CCredential
} from '../verifiable';
import { ZeroKnowledgeProofRequest } from '../iden3comm';
import {
  AtomicQueryMTPV2Inputs,
  AtomicQueryMTPV2OnChainInputs,
  AtomicQuerySigV2Inputs,
  AtomicQuerySigV2OnChainInputs,
  AtomicQueryV3Inputs,
  AtomicQueryV3OnChainInputs,
  CircuitClaim,
  CircuitId,
  defaultValueArraySize,
  LinkedMultiQueryInputs,
  MTProof,
  Operators,
  Query,
  QueryOperators,
  TreeState
} from '../circuits';
import {
  PreparedAuthBJJCredential,
  PreparedCredential,
  toClaimNonRevStatus,
  toGISTProof
} from './common';
import { IIdentityWallet } from '../identity';
import { IStateStorage } from '../storage';
import {
  CredentialStatusResolveOptions,
  ICredentialWallet,
  getUserDIDFromCredential
} from '../credentials';

export type DIDProfileMetadata = {
  authProfileNonce: number;
  credentialSubjectProfileNonce: number;
};

export type ProofGenerationOptions = {
  skipRevocation: boolean;
  challenge?: bigint;
  credential?: W3CCredential;
  credentialRevocationStatus?: RevocationStatus;
  verifierDid?: DID;
  linkNonce?: bigint;
};

export type ProofInputsParams = ProofGenerationOptions & DIDProfileMetadata;

type InputContext = {
  preparedCredential: PreparedCredential;
  identifier: DID;
  proofReq: ZeroKnowledgeProofRequest;
  params: ProofInputsParams;
  circuitQueries: Query[];
};

const allOperations = Object.values(QueryOperators);
const v2Operations = [
  Operators.NOOP,
  Operators.EQ,
  Operators.LT,
  Operators.GT,
  Operators.IN,
  Operators.NIN,
  Operators.NE
];

export const circuitValidator: {
  [k in CircuitId]: { maxQueriesCount: number; supportedOperations: Operators[] };
} = {
<<<<<<< HEAD
  [CircuitId.AtomicQueryMTPV2]: { maxQueriesCount: 1, supportedOperations: v2Operations },
  [CircuitId.AtomicQueryMTPV2OnChain]: { maxQueriesCount: 1, supportedOperations: v2Operations },
  [CircuitId.AtomicQuerySigV2]: { maxQueriesCount: 1, supportedOperations: v2Operations },
  [CircuitId.AtomicQuerySigV2OnChain]: { maxQueriesCount: 1, supportedOperations: v2Operations },
  [CircuitId.AtomicQueryV3]: { maxQueriesCount: 1, supportedOperations: allOperations },
  [CircuitId.AtomicQueryV3OnChain]: { maxQueriesCount: 1, supportedOperations: allOperations },
  [CircuitId.AuthV2]: { maxQueriesCount: 0, supportedOperations: [] },
  [CircuitId.StateTransition]: { maxQueriesCount: 0, supportedOperations: [] },
  [CircuitId.LinkedMultiQuery10]: { maxQueriesCount: 10, supportedOperations: allOperations }
=======
  [CircuitId.AtomicQueryMTPV2]: { maxQueriesCount: 1 },
  [CircuitId.AtomicQueryMTPV2OnChain]: { maxQueriesCount: 1 },
  [CircuitId.AtomicQuerySigV2]: { maxQueriesCount: 1 },
  [CircuitId.AtomicQuerySigV2OnChain]: { maxQueriesCount: 1 },
  [CircuitId.AtomicQueryV3]: { maxQueriesCount: 1 },
  [CircuitId.AtomicQueryV3OnChain]: { maxQueriesCount: 1 },
  [CircuitId.AuthV2]: { maxQueriesCount: 0 },
  [CircuitId.StateTransition]: { maxQueriesCount: 0 },
  [CircuitId.LinkedMultiQuery10]: { maxQueriesCount: LinkedMultiQueryInputs.queryCount }
>>>>>>> 0f3eecff
};

export class InputGenerator {
  constructor(
    private readonly _identityWallet: IIdentityWallet,
    private readonly _credentialWallet: ICredentialWallet,
    private readonly _stateStorage: IStateStorage
  ) {}

  async generateInputs(ctx: InputContext): Promise<Uint8Array> {
    const { circuitId } = ctx.proofReq;
    const fnName = `${circuitId.split('-')[0]}PrepareInputs`;

    const queriesLength = ctx.circuitQueries.length;

    if (queriesLength > circuitValidator[circuitId as CircuitId].maxQueriesCount) {
      throw new Error(
        `circuit ${circuitId} supports only ${
          circuitValidator[circuitId as CircuitId].maxQueriesCount
        } queries`
      );
    }

    const fn = (this as unknown as { [k: string]: (ctx: InputContext) => Promise<Uint8Array> })[
      fnName
    ];

    if (!fn) {
      throw new Error(`inputs generator for ${circuitId} not found`);
    }

    return fn(ctx);
  }

  async newCircuitClaimData(preparedCredential: PreparedCredential): Promise<CircuitClaim> {
    const smtProof: Iden3SparseMerkleTreeProof | undefined =
      preparedCredential.credential.getIden3SparseMerkleTreeProof();

    const circuitClaim = new CircuitClaim();
    circuitClaim.claim = preparedCredential.credentialCoreClaim;
    circuitClaim.issuerId = DID.idFromDID(DID.parse(preparedCredential.credential.issuer));

    if (smtProof) {
      circuitClaim.proof = smtProof.mtp;
      circuitClaim.treeState = {
        state: smtProof.issuerData.state.value,
        claimsRoot: smtProof.issuerData.state.claimsTreeRoot,
        revocationRoot: smtProof.issuerData.state.revocationTreeRoot,
        rootOfRoots: smtProof.issuerData.state.rootOfRoots
      };
    }

    const sigProof = preparedCredential.credential.getBJJSignature2021Proof();

    if (sigProof) {
      const issuerDID = sigProof.issuerData.id;
      const userDID: DID = getUserDIDFromCredential(issuerDID, preparedCredential.credential);

      const { credentialStatus, mtp, authCoreClaim } = sigProof.issuerData;

      if (!credentialStatus) {
        throw new Error(
          "can't check the validity of issuer auth claim: no credential status in proof"
        );
      }

      if (!mtp) {
        throw new Error('issuer auth credential must have a mtp proof');
      }

      if (!authCoreClaim) {
        throw new Error('issuer auth credential must have a core claim proof');
      }

      const opts: CredentialStatusResolveOptions = {
        issuerGenesisState: sigProof.issuerData.state,
        issuerDID,
        userDID
      };

      const rs = await this._credentialWallet.getRevocationStatus(credentialStatus, opts);

      const issuerAuthNonRevProof: MTProof = toClaimNonRevStatus(rs);

      circuitClaim.signatureProof = {
        signature: sigProof.signature,
        issuerAuthIncProof: {
          proof: sigProof.issuerData.mtp,
          treeState: {
            state: sigProof.issuerData.state.value,
            claimsRoot: sigProof.issuerData.state.claimsTreeRoot,
            revocationRoot: sigProof.issuerData.state.revocationTreeRoot,
            rootOfRoots: sigProof.issuerData.state.rootOfRoots
          }
        },
        issuerAuthClaim: sigProof.issuerData.authCoreClaim,
        issuerAuthNonRevProof
      };
    }

    return circuitClaim;
  }

  async prepareAuthBJJCredential(
    did: DID,
    treeStateInfo?: TreeState
  ): Promise<PreparedAuthBJJCredential> {
    const authCredential = await this._credentialWallet.getAuthBJJCredential(did);

    const incProof = await this._identityWallet.generateCredentialMtp(
      did,
      authCredential,
      treeStateInfo
    );

    const nonRevProof = await this._identityWallet.generateNonRevocationMtp(
      did,
      authCredential,
      treeStateInfo
    );

    const authCoreClaim = authCredential.getCoreClaimFromProof(
      ProofType.Iden3SparseMerkleTreeProof
    );

    if (!authCoreClaim) {
      throw new Error('auth core claim is not defined for auth bjj credential');
    }

    return {
      credential: authCredential,
      incProof,
      nonRevProof,
      coreClaim: authCoreClaim
    };
  }

  private credentialAtomicQueryMTPV2PrepareInputs = async ({
    preparedCredential,
    identifier,
    proofReq,
    params,
    circuitQueries
  }: InputContext): Promise<Uint8Array> => {
    const circuitClaimData = await this.newCircuitClaimData(preparedCredential);
    circuitClaimData.nonRevProof = toClaimNonRevStatus(preparedCredential.revStatus);
    const circuitInputs = new AtomicQueryMTPV2Inputs();
    circuitInputs.id = DID.idFromDID(identifier);
    circuitInputs.requestID = BigInt(proofReq.id);

    const query = circuitQueries[0];
    query.operator = this.transformV2QueryOperator(query.operator);
    circuitInputs.query = query;
    circuitInputs.claim = {
      issuerID: circuitClaimData.issuerId,
      claim: circuitClaimData.claim,
      incProof: { proof: circuitClaimData.proof, treeState: circuitClaimData.treeState },
      nonRevProof: circuitClaimData.nonRevProof
    };
    circuitInputs.currentTimeStamp = getUnixTimestamp(new Date());
    circuitInputs.claimSubjectProfileNonce = BigInt(params.credentialSubjectProfileNonce);
    circuitInputs.profileNonce = BigInt(params.authProfileNonce);
    circuitInputs.skipClaimRevocationCheck = params.skipRevocation;

    return circuitInputs.inputsMarshal();
  };

  private credentialAtomicQueryMTPV2OnChainPrepareInputs = async ({
    preparedCredential,
    identifier,
    proofReq,
    params,
    circuitQueries
  }: InputContext): Promise<Uint8Array> => {
    const circuitClaimData = await this.newCircuitClaimData(preparedCredential);

    const authInfo = await this.prepareAuthBJJCredential(identifier);

    const authClaimData = await this.newCircuitClaimData({
      credential: authInfo.credential,
      credentialCoreClaim: authInfo.coreClaim
    });

    circuitClaimData.nonRevProof = toClaimNonRevStatus(preparedCredential.revStatus);

    const circuitInputs = new AtomicQueryMTPV2OnChainInputs();
    const id = DID.idFromDID(identifier);
    circuitInputs.id = DID.idFromDID(identifier);
    circuitInputs.requestID = BigInt(proofReq.id);

    const stateProof = await this._stateStorage.getGISTProof(id.bigInt());

    const gistProof = toGISTProof(stateProof);
    circuitInputs.gistProof = gistProof;

    if (authClaimData?.treeState) {
      circuitInputs.treeState = {
        state: authClaimData?.treeState?.state,
        claimsRoot: authClaimData?.treeState?.claimsRoot,
        revocationRoot: authClaimData?.treeState?.revocationRoot,
        rootOfRoots: authClaimData?.treeState?.rootOfRoots
      };
    }

    circuitInputs.authClaim = authClaimData.claim;
    circuitInputs.authClaimIncMtp = authClaimData.proof;
    circuitInputs.authClaimNonRevMtp = authInfo.nonRevProof.proof;
    if (!params.challenge) {
      throw new Error('challenge must be provided for onchain circuits');
    }
    const signature = await this._identityWallet.signChallenge(
      params.challenge,
      authInfo.credential
    );

    circuitInputs.signature = signature;
    circuitInputs.challenge = params.challenge;

    const query = circuitQueries[0];
    query.operator = this.transformV2QueryOperator(query.operator);
    circuitInputs.query = query;
    circuitInputs.claim = {
      issuerID: circuitClaimData.issuerId,
      claim: circuitClaimData.claim,
      incProof: { proof: circuitClaimData.proof, treeState: circuitClaimData.treeState },
      nonRevProof: circuitClaimData.nonRevProof
    };
    circuitInputs.currentTimeStamp = getUnixTimestamp(new Date());
    circuitInputs.claimSubjectProfileNonce = BigInt(params.credentialSubjectProfileNonce);
    circuitInputs.profileNonce = BigInt(params.authProfileNonce);
    circuitInputs.skipClaimRevocationCheck = params.skipRevocation;

    return circuitInputs.inputsMarshal();
  };

  private credentialAtomicQuerySigV2PrepareInputs = async ({
    preparedCredential,
    identifier,
    proofReq,
    params,
    circuitQueries
  }: InputContext): Promise<Uint8Array> => {
    const circuitClaimData = await this.newCircuitClaimData(preparedCredential);

    circuitClaimData.nonRevProof = toClaimNonRevStatus(preparedCredential.revStatus);

    const circuitInputs = new AtomicQuerySigV2Inputs();
    circuitInputs.id = DID.idFromDID(identifier);
    circuitInputs.claim = {
      issuerID: circuitClaimData?.issuerId,
      signatureProof: circuitClaimData.signatureProof,
      claim: circuitClaimData.claim,
      nonRevProof: circuitClaimData.nonRevProof
    };
    circuitInputs.requestID = BigInt(proofReq.id);
    circuitInputs.claimSubjectProfileNonce = BigInt(params.credentialSubjectProfileNonce);
    circuitInputs.profileNonce = BigInt(params.authProfileNonce);
    circuitInputs.skipClaimRevocationCheck = params.skipRevocation;

    const query = circuitQueries[0];
    query.operator = this.transformV2QueryOperator(query.operator);
    circuitInputs.query = query;
    circuitInputs.currentTimeStamp = getUnixTimestamp(new Date());
    return circuitInputs.inputsMarshal();
  };

  private credentialAtomicQuerySigV2OnChainPrepareInputs = async ({
    preparedCredential,
    identifier,
    proofReq,
    params,
    circuitQueries
  }: InputContext): Promise<Uint8Array> => {
    const circuitClaimData = await this.newCircuitClaimData(preparedCredential);

    const authInfo = await this.prepareAuthBJJCredential(identifier);

    const authClaimData = await this.newCircuitClaimData({
      credential: authInfo.credential,
      credentialCoreClaim: authInfo.coreClaim
    });

    circuitClaimData.nonRevProof = toClaimNonRevStatus(preparedCredential.revStatus);

    const circuitInputs = new AtomicQuerySigV2OnChainInputs();
    const id = DID.idFromDID(identifier);
    circuitInputs.id = id;
    circuitInputs.claim = {
      issuerID: circuitClaimData.issuerId,
      signatureProof: circuitClaimData.signatureProof,
      claim: circuitClaimData.claim,
      nonRevProof: circuitClaimData.nonRevProof
    };
    circuitInputs.requestID = BigInt(proofReq.id);
    circuitInputs.claimSubjectProfileNonce = BigInt(params.credentialSubjectProfileNonce);
    circuitInputs.profileNonce = BigInt(params.authProfileNonce);
    circuitInputs.skipClaimRevocationCheck = params.skipRevocation;

    const query = circuitQueries[0];
    query.operator = this.transformV2QueryOperator(query.operator);
    circuitInputs.query = query;
    circuitInputs.currentTimeStamp = getUnixTimestamp(new Date());

    if (authClaimData.treeState) {
      circuitInputs.treeState = {
        state: authClaimData.treeState?.state,
        claimsRoot: authClaimData.treeState?.claimsRoot,
        revocationRoot: authClaimData.treeState?.revocationRoot,
        rootOfRoots: authClaimData.treeState?.rootOfRoots
      };
    }

    const stateProof = await this._stateStorage.getGISTProof(id.bigInt());
    const gistProof = toGISTProof(stateProof);
    circuitInputs.gistProof = gistProof;

    circuitInputs.authClaim = authClaimData.claim;
    circuitInputs.authClaimIncMtp = authClaimData.proof;
    circuitInputs.authClaimNonRevMtp = authInfo.nonRevProof.proof;

    if (!params.challenge) {
      throw new Error('challenge must be provided for onchain circuits');
    }

    const signature = await this._identityWallet.signChallenge(
      params.challenge,
      authInfo.credential
    );

    circuitInputs.signature = signature;
    circuitInputs.challenge = params.challenge;

    return circuitInputs.inputsMarshal();
  };

  private credentialAtomicQueryV3PrepareInputs = async ({
    preparedCredential,
    identifier,
    proofReq,
    params,
    circuitQueries
  }: InputContext): Promise<Uint8Array> => {
    const circuitClaimData = await this.newCircuitClaimData(preparedCredential);

    circuitClaimData.nonRevProof = toClaimNonRevStatus(preparedCredential.revStatus);
    let proofType: ProofType;
    switch (proofReq.query.proofType) {
      case ProofType.BJJSignature:
        proofType = ProofType.BJJSignature;
        break;
      case ProofType.Iden3SparseMerkleTreeProof:
        proofType = ProofType.Iden3SparseMerkleTreeProof;
        break;
      default:
        if (circuitClaimData.proof) {
          proofType = ProofType.Iden3SparseMerkleTreeProof;
        } else if (circuitClaimData.signatureProof) {
          proofType = ProofType.BJJSignature;
        } else {
          throw Error('claim has no MTP or signature proof');
        }
        break;
    }

    const circuitInputs = new AtomicQueryV3Inputs();
    circuitInputs.id = DID.idFromDID(identifier);
    circuitInputs.claim = {
      issuerID: circuitClaimData?.issuerId,
      signatureProof: circuitClaimData.signatureProof,
      claim: circuitClaimData.claim,
      nonRevProof: circuitClaimData.nonRevProof,
      incProof: { proof: circuitClaimData.proof, treeState: circuitClaimData.treeState }
    };
    circuitInputs.requestID = BigInt(proofReq.id);
    circuitInputs.claimSubjectProfileNonce = BigInt(params.credentialSubjectProfileNonce);
    circuitInputs.profileNonce = BigInt(params.authProfileNonce);
    circuitInputs.skipClaimRevocationCheck = params.skipRevocation;

    const query = circuitQueries[0];
    query.values =
      query.operator === Operators.SD || query.operator === Operators.NOOP
        ? new Array(defaultValueArraySize).fill(0)
        : query.values;
    circuitInputs.query = query;

    circuitInputs.currentTimeStamp = getUnixTimestamp(new Date());

    circuitInputs.proofType = proofType;
    circuitInputs.linkNonce = params.linkNonce ?? BigInt(0);
    circuitInputs.verifierID = params.verifierDid ? DID.idFromDID(params.verifierDid) : undefined;
    circuitInputs.nullifierSessionID = proofReq.params?.nullifierSessionId
      ? BigInt(proofReq.params?.nullifierSessionId?.toString())
      : BigInt(0);
    return circuitInputs.inputsMarshal();
  };

  private credentialAtomicQueryV3OnChainPrepareInputs = async ({
    preparedCredential,
    identifier,
    proofReq,
    params,
    circuitQueries
  }: InputContext): Promise<Uint8Array> => {
    const circuitClaimData = await this.newCircuitClaimData(preparedCredential);

    circuitClaimData.nonRevProof = toClaimNonRevStatus(preparedCredential.revStatus);
    let proofType: ProofType;
    switch (proofReq.query.proofType) {
      case ProofType.BJJSignature:
        proofType = ProofType.BJJSignature;
        break;
      case ProofType.Iden3SparseMerkleTreeProof:
        proofType = ProofType.Iden3SparseMerkleTreeProof;
        break;
      default:
        if (circuitClaimData.proof) {
          proofType = ProofType.Iden3SparseMerkleTreeProof;
        } else if (circuitClaimData.signatureProof) {
          proofType = ProofType.BJJSignature;
        } else {
          throw Error('claim has no MTP or signature proof');
        }
        break;
    }

    const circuitInputs = new AtomicQueryV3OnChainInputs();
    circuitInputs.id = DID.idFromDID(identifier);
    circuitInputs.claim = {
      issuerID: circuitClaimData?.issuerId,
      signatureProof: circuitClaimData.signatureProof,
      claim: circuitClaimData.claim,
      nonRevProof: circuitClaimData.nonRevProof,
      incProof: { proof: circuitClaimData.proof, treeState: circuitClaimData.treeState }
    };
    circuitInputs.requestID = BigInt(proofReq.id);
    circuitInputs.claimSubjectProfileNonce = BigInt(params.credentialSubjectProfileNonce);
    circuitInputs.profileNonce = BigInt(params.authProfileNonce);
    circuitInputs.skipClaimRevocationCheck = params.skipRevocation;

    const query = circuitQueries[0];
    query.values =
      query.operator === Operators.SD || query.operator === Operators.NOOP
        ? new Array(defaultValueArraySize).fill(0)
        : query.values;
    circuitInputs.query = query;
    circuitInputs.currentTimeStamp = getUnixTimestamp(new Date());

    circuitInputs.proofType = proofType;
    circuitInputs.linkNonce = params.linkNonce ?? BigInt(0);
    circuitInputs.verifierID = params.verifierDid ? DID.idFromDID(params.verifierDid) : undefined;
    circuitInputs.nullifierSessionID = proofReq.params?.nullifierSessionID
      ? BigInt(proofReq.params?.nullifierSessionID?.toString())
      : BigInt(0);

    let isEthIdentity = true;
    try {
      Id.ethAddressFromId(circuitInputs.id);
    } catch {
      isEthIdentity = false;
    }
    circuitInputs.authEnabled = isEthIdentity ? 0 : 1;

    circuitInputs.challenge = BigInt(params.challenge ?? 0);
    const { nonce: authProfileNonce, genesisDID } =
      await this._identityWallet.getGenesisDIDMetadata(identifier);
    const id = DID.idFromDID(genesisDID);
    const stateProof = await this._stateStorage.getGISTProof(id.bigInt());
    const gistProof = toGISTProof(stateProof);
    circuitInputs.gistProof = gistProof;
    // auth inputs
    if (circuitInputs.authEnabled === 1) {
      const authPrepared = await this.prepareAuthBJJCredential(genesisDID);

      const authClaimData = await this.newCircuitClaimData({
        credential: authPrepared.credential,
        credentialCoreClaim: authPrepared.coreClaim
      });

      const signature = await this._identityWallet.signChallenge(
        circuitInputs.challenge,
        authPrepared.credential
      );

      circuitInputs.profileNonce = BigInt(authProfileNonce);
      circuitInputs.authClaim = authClaimData.claim;
      circuitInputs.authClaimIncMtp = authClaimData.proof;
      circuitInputs.authClaimNonRevMtp = authPrepared.nonRevProof.proof;
      circuitInputs.treeState = authClaimData.treeState;
      circuitInputs.signature = signature;
    }
    return circuitInputs.inputsMarshal();
  };

<<<<<<< HEAD
  linkedMultiQuery10PrepareInputs = async ({
    preparedCredential,
    proofReq,
=======
  private linkedMultiQuery10PrepareInputs = async ({
    preparedCredential,
>>>>>>> 0f3eecff
    params,
    circuitQueries
  }: InputContext): Promise<Uint8Array> => {
    const circuitClaimData = await this.newCircuitClaimData(preparedCredential);

    circuitClaimData.nonRevProof = toClaimNonRevStatus(preparedCredential.revStatus);
    const circuitInputs = new LinkedMultiQueryInputs();
    circuitInputs.linkNonce = params.linkNonce ?? BigInt(0);

    circuitInputs.claim = circuitClaimData.claim;
    circuitInputs.query = circuitQueries;

    return circuitInputs.inputsMarshal();
  };

  private transformV2QueryOperator(operator: number): number {
    return operator === Operators.SD || operator === Operators.NOOP ? Operators.EQ : operator;
  }
}<|MERGE_RESOLUTION|>--- conflicted
+++ resolved
@@ -75,7 +75,6 @@
 export const circuitValidator: {
   [k in CircuitId]: { maxQueriesCount: number; supportedOperations: Operators[] };
 } = {
-<<<<<<< HEAD
   [CircuitId.AtomicQueryMTPV2]: { maxQueriesCount: 1, supportedOperations: v2Operations },
   [CircuitId.AtomicQueryMTPV2OnChain]: { maxQueriesCount: 1, supportedOperations: v2Operations },
   [CircuitId.AtomicQuerySigV2]: { maxQueriesCount: 1, supportedOperations: v2Operations },
@@ -85,17 +84,6 @@
   [CircuitId.AuthV2]: { maxQueriesCount: 0, supportedOperations: [] },
   [CircuitId.StateTransition]: { maxQueriesCount: 0, supportedOperations: [] },
   [CircuitId.LinkedMultiQuery10]: { maxQueriesCount: 10, supportedOperations: allOperations }
-=======
-  [CircuitId.AtomicQueryMTPV2]: { maxQueriesCount: 1 },
-  [CircuitId.AtomicQueryMTPV2OnChain]: { maxQueriesCount: 1 },
-  [CircuitId.AtomicQuerySigV2]: { maxQueriesCount: 1 },
-  [CircuitId.AtomicQuerySigV2OnChain]: { maxQueriesCount: 1 },
-  [CircuitId.AtomicQueryV3]: { maxQueriesCount: 1 },
-  [CircuitId.AtomicQueryV3OnChain]: { maxQueriesCount: 1 },
-  [CircuitId.AuthV2]: { maxQueriesCount: 0 },
-  [CircuitId.StateTransition]: { maxQueriesCount: 0 },
-  [CircuitId.LinkedMultiQuery10]: { maxQueriesCount: LinkedMultiQueryInputs.queryCount }
->>>>>>> 0f3eecff
 };
 
 export class InputGenerator {
@@ -589,14 +577,8 @@
     return circuitInputs.inputsMarshal();
   };
 
-<<<<<<< HEAD
-  linkedMultiQuery10PrepareInputs = async ({
-    preparedCredential,
-    proofReq,
-=======
   private linkedMultiQuery10PrepareInputs = async ({
     preparedCredential,
->>>>>>> 0f3eecff
     params,
     circuitQueries
   }: InputContext): Promise<Uint8Array> => {
