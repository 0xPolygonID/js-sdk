import { DID, getDateFromUnixTimestamp, Id } from '@iden3/js-iden3-core';
import { DocumentLoader, getDocumentLoader, Path } from '@iden3/js-jsonld-merklization';
import { Hash } from '@iden3/js-merkletree';
import { IStateStorage, RootInfo, StateInfo } from '../../storage';
import { byteEncoder, isGenesisState } from '../../utils';
import { calculateCoreSchemaHash, ProofQuery, ProofType } from '../../verifiable';
import { AtomicQueryMTPV2PubSignals } from '../../circuits/atomic-query-mtp-v2';
import { AtomicQuerySigV2PubSignals } from '../../circuits/atomic-query-sig-v2';
import { AtomicQueryV3PubSignals } from '../../circuits/atomic-query-v3';
import { AuthV2PubSignals } from '../../circuits/auth-v2';
import { BaseConfig } from '../../circuits/common';
import {
  LinkedMultiQueryPubSignals,
  LinkedMultiQueryInputs
} from '../../circuits/linked-multi-query';
import { CircuitId } from '../../circuits/models';
import {
  checkQueryRequest,
  ClaimOutputs,
  VerifyOpts,
  fieldValueFromVerifiablePresentation,
  validateDisclosureV2Circuit,
  validateEmptyCredentialSubjectV2Circuit,
  validateOperators,
  verifyFieldValueInclusionV2,
  validateDisclosureNativeSDSupport,
  validateEmptyCredentialSubjectNoopNativeSupport,
  verifyFieldValueInclusionNativeExistsSupport,
  checkCircuitOperator
} from './query';
import { parseQueriesMetadata, QueryMetadata } from '../common';
import { Operators } from '../../circuits';
import { calculateQueryHashV3 } from './query-hash';
import { JsonLd } from 'jsonld/jsonld-spec';
<<<<<<< HEAD
import { PROTOCOL_CONSTANTS, JSONObject, VerifiablePresentation } from '../../iden3comm';
=======
import { PROTOCOL_CONSTANTS, JSONObject, JsonDocumentObject } from '../../iden3comm';
>>>>>>> 1e015ef5

/**
 *  Verify Context - params for pub signal verification
 * @type VerifyContext
 */
export type VerifyContext = {
  pubSignals: string[];
  query: ProofQuery;
  verifiablePresentation?: VerifiablePresentation;
  sender: string;
  challenge: bigint;
  opts?: VerifyOpts;
  params?: JSONObject;
};

export const userStateError = new Error(`user state is not valid`);
const zeroInt = 0n;

/**
 * PubSignalsVerifier provides verify method
 * @public
 * @class PubSignalsVerifier
 */
export class PubSignalsVerifier {
  userId!: Id;
  challenge!: bigint;

  /**
   * Creates an instance of PubSignalsVerifier.
   * @param {DocumentLoader} _documentLoader document loader
   * @param {IStateStorage} _stateStorage state storage
   */

  constructor(
    private readonly _documentLoader: DocumentLoader,
    private readonly _stateStorage: IStateStorage
  ) {}

  /**
   * verify public signals
   *
   * @param {string} circuitId circuit id
   * @param {VerifyContext} ctx verification parameters
   * @returns `Promise<BaseConfig>`
   */
  async verify(circuitId: string, ctx: VerifyContext): Promise<BaseConfig> {
    const fnName = `${circuitId.split('-')[0]}Verify`;
    const fn = (this as unknown as { [k: string]: (ctx: VerifyContext) => Promise<BaseConfig> })[
      fnName
    ];
    if (!fn) {
      throw new Error(`public signals verifier for ${circuitId} not found`);
    }
    return fn(ctx);
  }

  private credentialAtomicQueryMTPV2Verify = async ({
    query,
    verifiablePresentation,
    sender,
    challenge,
    pubSignals,
    opts
  }: VerifyContext): Promise<BaseConfig> => {
    let mtpv2PubSignals = new AtomicQueryMTPV2PubSignals();
    mtpv2PubSignals = mtpv2PubSignals.pubSignalsUnmarshal(
      byteEncoder.encode(JSON.stringify(pubSignals))
    );

    if (!mtpv2PubSignals.userID) {
      throw new Error('user id is not presented in proof public signals');
    }

    if (!mtpv2PubSignals.requestID) {
      throw new Error('requestId is not presented in proof public signals');
    }

    this.userId = mtpv2PubSignals.userID;
    this.challenge = mtpv2PubSignals.requestID;

    // verify query
    const outs: ClaimOutputs = {
      issuerId: mtpv2PubSignals.issuerID,
      schemaHash: mtpv2PubSignals.claimSchema,
      slotIndex: mtpv2PubSignals.slotIndex,
      operator: mtpv2PubSignals.operator,
      value: mtpv2PubSignals.value,
      timestamp: mtpv2PubSignals.timestamp,
      merklized: mtpv2PubSignals.merklized,
      claimPathKey: mtpv2PubSignals.claimPathKey,
      claimPathNotExists: mtpv2PubSignals.claimPathNotExists,
      valueArraySize: mtpv2PubSignals.getValueArrSize(),
      isRevocationChecked: mtpv2PubSignals.isRevocationChecked
    };

    await this.checkQueryV2Circuits(
      CircuitId.AtomicQueryMTPV2,
      query,
      outs,
      opts,
      verifiablePresentation
    );

    // verify state
    await this.checkStateExistenceForId(
      mtpv2PubSignals.issuerID,
      mtpv2PubSignals.issuerClaimIdenState
    );

    if (mtpv2PubSignals.isRevocationChecked !== 0) {
      await this.checkRevocationState(
        mtpv2PubSignals.issuerID,
        mtpv2PubSignals.issuerClaimNonRevState,
        opts
      );
    }

    // verify ID ownership
    this.verifyIdOwnership(sender, challenge);
    return mtpv2PubSignals;
  };

  private credentialAtomicQuerySigV2Verify = async ({
    query,
    verifiablePresentation,
    sender,
    challenge,
    pubSignals,
    opts
  }: VerifyContext): Promise<BaseConfig> => {
    let sigV2PubSignals = new AtomicQuerySigV2PubSignals();
    sigV2PubSignals = sigV2PubSignals.pubSignalsUnmarshal(
      byteEncoder.encode(JSON.stringify(pubSignals))
    );

    this.userId = sigV2PubSignals.userID;
    this.challenge = sigV2PubSignals.requestID;

    // verify query
    const outs: ClaimOutputs = {
      issuerId: sigV2PubSignals.issuerID,
      schemaHash: sigV2PubSignals.claimSchema,
      slotIndex: sigV2PubSignals.slotIndex,
      operator: sigV2PubSignals.operator,
      value: sigV2PubSignals.value,
      timestamp: sigV2PubSignals.timestamp,
      merklized: sigV2PubSignals.merklized,
      claimPathKey: sigV2PubSignals.claimPathKey,
      claimPathNotExists: sigV2PubSignals.claimPathNotExists,
      valueArraySize: sigV2PubSignals.getValueArrSize(),
      isRevocationChecked: sigV2PubSignals.isRevocationChecked
    };

    await this.checkQueryV2Circuits(
      CircuitId.AtomicQuerySigV2,
      query,
      outs,
      opts,
      verifiablePresentation
    );

    // verify state
    await this.checkStateExistenceForId(sigV2PubSignals.issuerID, sigV2PubSignals.issuerAuthState);

    if (sigV2PubSignals.isRevocationChecked !== 0) {
      await this.checkRevocationState(
        sigV2PubSignals.issuerID,
        sigV2PubSignals.issuerClaimNonRevState,
        opts
      );
    }
    // verify Id ownership
    this.verifyIdOwnership(sender, challenge);

    return sigV2PubSignals;
  };

  private credentialAtomicQueryV3Verify = async ({
    query,
    verifiablePresentation,
    sender,
    challenge,
    pubSignals,
    opts,
    params
  }: VerifyContext): Promise<BaseConfig> => {
    let v3PubSignals = new AtomicQueryV3PubSignals();
    v3PubSignals = v3PubSignals.pubSignalsUnmarshal(byteEncoder.encode(JSON.stringify(pubSignals)));

    this.userId = v3PubSignals.userID;
    this.challenge = v3PubSignals.requestID;

    // verify query
    const outs: ClaimOutputs = {
      issuerId: v3PubSignals.issuerID,
      schemaHash: v3PubSignals.claimSchema,
      slotIndex: v3PubSignals.slotIndex,
      operator: v3PubSignals.operator,
      value: v3PubSignals.value,
      timestamp: v3PubSignals.timestamp,
      merklized: v3PubSignals.merklized,
      claimPathKey: v3PubSignals.claimPathKey,
      valueArraySize: v3PubSignals.getValueArrSize(),
      operatorOutput: v3PubSignals.operatorOutput,
      isRevocationChecked: v3PubSignals.isRevocationChecked
    };

    if (!query.type) {
      throw new Error(`proof query type is undefined`);
    }

    const loader = this._documentLoader ?? getDocumentLoader();

    // validate schema
    let context: JsonLd;
    try {
      context = (await loader(query.context ?? '')).document;
    } catch (e) {
      throw new Error(`can't load schema for request query`);
    }

    const queriesMetadata = await parseQueriesMetadata(
      query.type,
      JSON.stringify(context),
      query.credentialSubject as JsonDocumentObject,
      {
        documentLoader: loader
      }
    );

    const circuitId = CircuitId.AtomicQueryV3;
    await checkQueryRequest(
      query,
      queriesMetadata,
      context,
      outs,
      circuitId,
      this._documentLoader,
      opts
    );

    const queryMetadata = queriesMetadata[0]; // only one query is supported

    checkCircuitOperator(circuitId, outs.operator);
    // validate selective disclosure
    if (queryMetadata.operator === Operators.SD) {
      try {
        await validateDisclosureNativeSDSupport(
          queryMetadata,
          outs,
          verifiablePresentation,
          loader
        );
      } catch (e) {
        throw new Error(`failed to validate selective disclosure: ${(e as Error).message}`);
      }
    } else if (!queryMetadata.fieldName && queryMetadata.operator == Operators.NOOP) {
      try {
        await validateEmptyCredentialSubjectNoopNativeSupport(outs);
      } catch (e: unknown) {
        throw new Error(`failed to validate operators: ${(e as Error).message}`);
      }
    } else {
      try {
        await validateOperators(queryMetadata, outs);
      } catch (e) {
        throw new Error(`failed to validate operators: ${(e as Error).message}`);
      }
    }

    // verify field inclusion / non-inclusion

    verifyFieldValueInclusionNativeExistsSupport(outs, queryMetadata);

    const { proofType, verifierID, nullifier, nullifierSessionID, linkID } = v3PubSignals;

    switch (query.proofType) {
      case ProofType.BJJSignature:
        if (proofType !== 1) {
          throw new Error('wrong proof type for BJJSignature');
        }
        break;
      case ProofType.Iden3SparseMerkleTreeProof:
        if (proofType !== 2) {
          throw new Error('wrong proof type for Iden3SparseMerkleTreeProof');
        }
        break;
      default:
        throw new Error('invalid proof type');
    }

    const nSessionId = BigInt((params?.nullifierSessionId as string) ?? 0);

    if (nSessionId !== 0n) {
      if (BigInt(nullifier ?? 0) === 0n) {
        throw new Error('nullifier should be provided for nullification and should not be 0');
      }
      // verify nullifier information
      const verifierDIDParam = params?.verifierDid;
      if (!verifierDIDParam) {
        throw new Error('verifierDid is required');
      }

      const id = DID.idFromDID(verifierDIDParam as DID);

      if (verifierID.bigInt() != id.bigInt()) {
        throw new Error('wrong verifier is used for nullification');
      }

      if (nullifierSessionID !== nSessionId) {
        throw new Error(
          `wrong verifier session id is used for nullification, expected ${nSessionId}, got ${nullifierSessionID}`
        );
      }
    } else if (nullifierSessionID !== 0n) {
      throw new Error(`Nullifier id is generated but wasn't requested`);
    }

    if (!query.groupId && linkID !== 0n) {
      throw new Error(`proof contains link id, but group id is not provided`);
    }

    if (query.groupId && linkID === 0n) {
      throw new Error("proof doesn't contain link id, but group id is provided");
    }

    // verify state
    await this.checkStateExistenceForId(v3PubSignals.issuerID, v3PubSignals.issuerState);

    if (v3PubSignals.isRevocationChecked !== 0) {
      await this.checkRevocationState(
        v3PubSignals.issuerID,
        v3PubSignals.issuerClaimNonRevState,
        opts
      );
    }

    this.verifyIdOwnership(sender, challenge);

    return v3PubSignals;
  };

  private authV2Verify = async ({
    sender,
    challenge,
    pubSignals,
    opts
  }: VerifyContext): Promise<BaseConfig> => {
    let authV2PubSignals = new AuthV2PubSignals();
    authV2PubSignals = authV2PubSignals.pubSignalsUnmarshal(
      byteEncoder.encode(JSON.stringify(pubSignals))
    );

    this.userId = authV2PubSignals.userID;
    this.challenge = authV2PubSignals.challenge;

    // no query verification
    // verify state
    const gist = await this.checkGlobalState(authV2PubSignals.GISTRoot, this.userId);

    let acceptedStateTransitionDelay = PROTOCOL_CONSTANTS.DEFAULT_AUTH_VERIFY_DELAY;
    if (opts?.acceptedStateTransitionDelay) {
      acceptedStateTransitionDelay = opts.acceptedStateTransitionDelay;
    }

    if (!gist.latest) {
      const timeDiff =
        Date.now() - getDateFromUnixTimestamp(Number(gist.transitionTimestamp)).getTime();
      if (timeDiff > acceptedStateTransitionDelay) {
        throw new Error('global state is outdated');
      }
    }

    // verify Id ownership
    this.verifyIdOwnership(sender, challenge);
    return new BaseConfig();
  };

  private linkedMultiQuery10Verify = async ({
    query,
    verifiablePresentation,
    pubSignals
  }: VerifyContext): Promise<BaseConfig> => {
    let multiQueryPubSignals = new LinkedMultiQueryPubSignals();

    multiQueryPubSignals = multiQueryPubSignals.pubSignalsUnmarshal(
      byteEncoder.encode(JSON.stringify(pubSignals))
    );

    // verify query
    let schema: JsonDocumentObject;
    const ldOpts = { documentLoader: this._documentLoader };
    try {
      schema = (await ldOpts.documentLoader(query.context || '')).document as JsonDocumentObject;
    } catch (e) {
      throw new Error(`can't load schema for request query`);
    }
    const ldContextJSON = JSON.stringify(schema);
    const credentialSubject = query.credentialSubject as JsonDocumentObject;
    const schemaId: string = await Path.getTypeIDFromContext(
      ldContextJSON,
      query.type || '',
      ldOpts
    );
    const schemaHash = calculateCoreSchemaHash(byteEncoder.encode(schemaId));

    const queriesMetadata = await parseQueriesMetadata(
      query.type || '',
      ldContextJSON,
      credentialSubject,
      ldOpts
    );

    const request: { queryHash: bigint; queryMeta: QueryMetadata }[] = [];
    const merklized = queriesMetadata[0]?.merklizedSchema ? 1 : 0;
    for (let i = 0; i < LinkedMultiQueryInputs.queryCount; i++) {
      const queryMeta = queriesMetadata[i];
      const values = queryMeta?.values ?? [];
      const valArrSize = values.length;

      const queryHash = calculateQueryHashV3(
        values,
        schemaHash,
        queryMeta?.slotIndex ?? 0,
        queryMeta?.operator ?? 0,
        queryMeta?.claimPathKey.toString() ?? 0,
        valArrSize,
        merklized,
        0,
        0,
        0
      );
      request.push({ queryHash, queryMeta });
    }

    const queryHashCompare = (a: { queryHash: bigint }, b: { queryHash: bigint }): number => {
      if (a.queryHash < b.queryHash) return -1;
      if (a.queryHash > b.queryHash) return 1;
      return 0;
    };

    const pubSignalsMeta = multiQueryPubSignals.circuitQueryHash.map((queryHash, index) => ({
      queryHash,
      operatorOutput: multiQueryPubSignals.operatorOutput[index]
    }));

    pubSignalsMeta.sort(queryHashCompare);
    request.sort(queryHashCompare);

    for (let i = 0; i < LinkedMultiQueryInputs.queryCount; i++) {
      if (request[i].queryHash != pubSignalsMeta[i].queryHash) {
        throw new Error('query hashes do not match');
      }

      if (request[i].queryMeta?.operator === Operators.SD) {
        const disclosedValue = await fieldValueFromVerifiablePresentation(
          request[i].queryMeta.fieldName,
          verifiablePresentation,
          this._documentLoader
        );
        if (disclosedValue != pubSignalsMeta[i].operatorOutput) {
          throw new Error('disclosed value is not in the proof outputs');
        }
      }
    }

    return multiQueryPubSignals as unknown as BaseConfig;
  };

  private verifyIdOwnership = (sender: string, challenge: bigint): void => {
    const senderId = DID.idFromDID(DID.parse(sender));
    if (senderId.string() !== this.userId.string()) {
      throw new Error(
        `sender id is not used for proof creation, expected ${sender}, user from public signals: ${this.userId.string()}`
      );
    }
    if (challenge !== this.challenge) {
      throw new Error(
        `challenge is not used for proof creation, expected ${challenge}, challenge from public signals: ${this.challenge}  `
      );
    }
  };

  private async checkQueryV2Circuits(
    circuitId: CircuitId.AtomicQueryMTPV2 | CircuitId.AtomicQuerySigV2,
    query: ProofQuery,
    outs: ClaimOutputs,
    opts: VerifyOpts | undefined,
    verifiablePresentation: VerifiablePresentation | undefined
  ) {
    if (!query.type) {
      throw new Error(`proof query type is undefined`);
    }

    const loader = this._documentLoader ?? getDocumentLoader();

    // validate schema
    let context: JsonLd;
    try {
      context = (await loader(query.context ?? '')).document;
    } catch (e) {
      throw new Error(`can't load schema for request query`);
    }

    const queriesMetadata = await parseQueriesMetadata(
      query.type,
      JSON.stringify(context),
      query.credentialSubject as JsonDocumentObject,
      {
        documentLoader: loader
      }
    );

    await checkQueryRequest(
      query,
      queriesMetadata,
      context,
      outs,
      circuitId,
      this._documentLoader,
      opts
    );

    const queryMetadata = queriesMetadata[0]; // only one query is supported

    checkCircuitOperator(circuitId, outs.operator);

    // validate selective disclosure
    if (queryMetadata.operator === Operators.SD) {
      try {
        await validateDisclosureV2Circuit(queryMetadata, outs, verifiablePresentation, loader);
      } catch (e) {
        throw new Error(`failed to validate selective disclosure: ${(e as Error).message}`);
      }
    } else if (!queryMetadata.fieldName && queryMetadata.operator == Operators.NOOP) {
      try {
        await validateEmptyCredentialSubjectV2Circuit(queryMetadata, outs);
      } catch (e: unknown) {
        throw new Error(`failed to validate operators: ${(e as Error).message}`);
      }
    } else {
      try {
        await validateOperators(queryMetadata, outs);
      } catch (e) {
        throw new Error(`failed to validate operators: ${(e as Error).message}`);
      }
    }

    // verify field inclusion
    verifyFieldValueInclusionV2(outs, queryMetadata);
  }

  private async resolve(
    id: Id,
    state: bigint
  ): Promise<{
    latest: boolean;
    transitionTimestamp: number | string;
  }> {
    const idBigInt = id.bigInt();
    const did = DID.parseFromId(id);
    // check if id is genesis
    const isGenesis = isGenesisState(did, state);
    let contractState: StateInfo;
    try {
      contractState = await this._stateStorage.getStateInfoByIdAndState(idBigInt, state);
    } catch (e) {
      const stateNotExistErr = ((e as unknown as { errorArgs: string[] })?.errorArgs ?? [])[0];
      const errMsg = stateNotExistErr || (e as unknown as Error).message;
      if (errMsg.includes('State does not exist')) {
        if (isGenesis) {
          return {
            latest: true,
            transitionTimestamp: 0
          };
        }
        throw new Error('State is not genesis and not registered in the smart contract');
      }
      throw e;
    }

    if (!contractState.id || contractState.id.toString() !== idBigInt.toString()) {
      throw new Error(`state was recorded for another identity`);
    }

    if (!contractState.state || contractState.state.toString() !== state.toString()) {
      if (
        !contractState.replacedAtTimestamp ||
        contractState.replacedAtTimestamp.toString() === zeroInt.toString()
      ) {
        throw new Error(`no information about state transition`);
      }
      return {
        latest: false,
        transitionTimestamp: contractState.replacedAtTimestamp.toString()
      };
    }

    return {
      latest:
        !contractState.replacedAtTimestamp ||
        contractState.replacedAtTimestamp.toString() === zeroInt.toString(),
      transitionTimestamp: contractState.replacedAtTimestamp?.toString() ?? 0
    };
  }

  private async rootResolve(
    state: bigint,
    id: bigint
  ): Promise<{
    latest: boolean;
    transitionTimestamp: number | string;
  }> {
    let globalStateInfo: RootInfo;
    try {
      globalStateInfo = await this._stateStorage.getGISTRootInfo(state, id);
    } catch (e: unknown) {
      if ((e as { errorArgs: string[] }).errorArgs[0] === 'Root does not exist') {
        throw new Error('GIST root does not exist in the smart contract');
      }
      throw e;
    }

    if (globalStateInfo.root.toString() !== state.toString()) {
      throw new Error(`gist info contains invalid state`);
    }

    if (globalStateInfo.replacedByRoot.toString() !== zeroInt.toString()) {
      if (globalStateInfo.replacedAtTimestamp.toString() === zeroInt.toString()) {
        throw new Error(`state was replaced, but replaced time unknown`);
      }
      return {
        latest: false,
        transitionTimestamp: globalStateInfo.replacedAtTimestamp.toString()
      };
    }

    return {
      latest: true,
      transitionTimestamp: 0
    };
  }

  private checkStateExistenceForId = async (userId: Id, userState: Hash): Promise<void> => {
    await this.resolve(userId, userState.bigInt());
  };

  private checkGlobalState = async (
    state: Hash,
    id: Id
  ): Promise<{
    latest: boolean;
    transitionTimestamp: number | string;
  }> => {
    return this.rootResolve(state.bigInt(), id.bigInt());
  };

  private checkRevocationStateForId = async (
    issuerId: Id,
    issuerClaimNonRevState: Hash
  ): Promise<{
    latest: boolean;
    transitionTimestamp: number | string;
  }> => {
    const issuerNonRevStateResolved = await this.resolve(issuerId, issuerClaimNonRevState.bigInt());
    return issuerNonRevStateResolved;
  };

  private checkRevocationState = async (
    issuerID: Id,
    issuerClaimNonRevState: Hash,
    opts: VerifyOpts | undefined
  ) => {
    const issuerNonRevStateResolved = await this.checkRevocationStateForId(
      issuerID,
      issuerClaimNonRevState
    );

    const acceptedStateTransitionDelay =
      opts?.acceptedStateTransitionDelay ?? PROTOCOL_CONSTANTS.DEFAULT_PROOF_VERIFY_DELAY;

    if (!issuerNonRevStateResolved.latest) {
      const timeDiff =
        Date.now() -
        getDateFromUnixTimestamp(Number(issuerNonRevStateResolved.transitionTimestamp)).getTime();
      if (timeDiff > acceptedStateTransitionDelay) {
        throw new Error('issuer state is outdated');
      }
    }
  };
}<|MERGE_RESOLUTION|>--- conflicted
+++ resolved
@@ -32,11 +32,12 @@
 import { Operators } from '../../circuits';
 import { calculateQueryHashV3 } from './query-hash';
 import { JsonLd } from 'jsonld/jsonld-spec';
-<<<<<<< HEAD
-import { PROTOCOL_CONSTANTS, JSONObject, VerifiablePresentation } from '../../iden3comm';
-=======
-import { PROTOCOL_CONSTANTS, JSONObject, JsonDocumentObject } from '../../iden3comm';
->>>>>>> 1e015ef5
+import {
+  PROTOCOL_CONSTANTS,
+  JSONObject,
+  VerifiablePresentation,
+  JsonDocumentObject
+} from '../../iden3comm';
 
 /**
  *  Verify Context - params for pub signal verification
