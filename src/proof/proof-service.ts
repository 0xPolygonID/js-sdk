--- conflicted
+++ resolved
@@ -644,11 +644,7 @@
     }
     const queries = [];
     const queryCopy = JSON.parse(JSON.stringify(proofReq.query));
-<<<<<<< HEAD
-    // TODO: fix multi credentials in query
-=======
-
->>>>>>> 0bdef299
+
     for (let i = 0; i < credSubjectKeys.length; i++) {
       const propName = credSubjectKeys[i];
       queryCopy.credentialSubject = {
