--- conflicted
+++ resolved
@@ -74,13 +74,10 @@
   credential?: W3CCredential;
   verifierDID?: DID;
   authEnabled?: number;
-<<<<<<< HEAD
 
   // LINK ID POC:
   queryLength?: number;
-=======
   linkNonce?: bigint;
->>>>>>> 4df45ee7
 }
 
 export interface DIDProfileMetadata {
