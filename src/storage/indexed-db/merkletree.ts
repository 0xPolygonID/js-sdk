import { createStore, UseStore, get, set, del } from 'idb-keyval';
import { IndexedDBStorage, Merkletree, str2Bytes } from '@iden3/js-merkletree';
import { IdentityMerkleTreeMetaInformation, MerkleTreeType } from '../entities/mt';
import * as uuid from 'uuid';

import { IMerkleTreeStorage } from '../interfaces/merkletree';

const mtTypes = [MerkleTreeType.Claims, MerkleTreeType.Revocations, MerkleTreeType.Roots];

/**
 * Merkle tree storage that uses browser indexed db storage
 *
 * @export
 * @beta
 * @class MerkleTreeIndexedDBStorage
 * @implements implements IMerkleTreeStorage interface
 */
export class MerkleTreeIndexedDBStorage implements IMerkleTreeStorage {
  /**
   * key for the storage key metadata
   *
   * @static
   */
  static readonly storageKeyMeta = 'merkle-tree-meta';
  static readonly storageBindingKeyMeta = 'binding-did';

  private readonly _merkleTreeMetaStore: UseStore;
  private readonly _bindingStore: UseStore;

  /**
   * Creates an instance of MerkleTreeIndexedDBStorage.
   * @param {number} _mtDepth
   */
  constructor(private readonly _mtDepth: number) {
    this._merkleTreeMetaStore = createStore(
      `${ MerkleTreeIndexedDBStorage.storageKeyMeta}-db`,
      MerkleTreeIndexedDBStorage.storageKeyMeta
    );
    this._bindingStore = createStore(
      `${MerkleTreeIndexedDBStorage.storageBindingKeyMeta}-db`,
      MerkleTreeIndexedDBStorage.storageBindingKeyMeta
    );
  }

  /** creates a tree in the indexed db storage */
  async createIdentityMerkleTrees(
    identifier: string
  ): Promise<IdentityMerkleTreeMetaInformation[]> {
    if (!identifier) {
      identifier = `${uuid.v4()}`;
    }
    const createMetaInfo = () => {
      const treesMeta: IdentityMerkleTreeMetaInformation[] = [];
      for (let index = 0; index < mtTypes.length; index++) {
        const mType = mtTypes[index];
        const treeId = identifier.concat('+' + mType.toString());
        const metaInfo = { treeId, identifier, type: mType };
        treesMeta.push(metaInfo);
      }
      return treesMeta;
    };
<<<<<<< HEAD
    const meta = await get(identifier, this._merkleTreeMetaStore);
    if (meta) {
=======

    const existingBinging = await get(identifier, this._bindingStore);
    if (existingBinging) {
>>>>>>> 98117730
      throw new Error(
        `Present merkle tree meta information in the store for current identifier ${identifier}`
      );
    }
    const treesMeta = createMetaInfo();
    await set(identifier, treesMeta, this._merkleTreeMetaStore);
    return treesMeta;
  }
  /**
   *
   * getIdentityMerkleTreesInfo from the indexed db storage
   * @param {string} identifier
   * @returns `{Promise<IdentityMerkleTreeMetaInformation[]>}`
   */
  async getIdentityMerkleTreesInfo(
    identifier: string
  ): Promise<IdentityMerkleTreeMetaInformation[]> {
    const meta = await get(identifier, this._merkleTreeMetaStore);
    if (meta) {
      return meta;
    }
    throw new Error(`Merkle tree meta not found for identifier ${identifier}`);
  }

  /** get merkle tree from the indexed db storage */
  async getMerkleTreeByIdentifierAndType(
    identifier: string,
    mtType: MerkleTreeType
  ): Promise<Merkletree> {
    const meta = await get(identifier, this._merkleTreeMetaStore);
    const err = new Error(`Merkle tree not found for identifier ${identifier} and type ${mtType}`);
    if (!meta) {
      throw err;
    }

    const resultMeta = meta.find((m) => m.identifier === identifier && m.type === mtType);
    if (!resultMeta) {
      throw err;
    }
    return new Merkletree(new IndexedDBStorage(str2Bytes(resultMeta.treeId)), true, this._mtDepth);
  }
  /** adds to merkle tree in the indexed db storage */
  async addToMerkleTree(
    identifier: string,
    mtType: MerkleTreeType,
    hindex: bigint,
    hvalue: bigint
  ): Promise<void> {
    const meta = await get(identifier, this._merkleTreeMetaStore);
    if (!meta) {
      throw new Error(`Merkle tree meta not found for identifier ${identifier}`);
    }
    const resultMeta = meta.find((m) => m.identifier === identifier && m.type === mtType);
    if (!resultMeta) {
      throw new Error(`Merkle tree not found for identifier ${identifier} and type ${mtType}`);
    }

    const tree = new Merkletree(
      new IndexedDBStorage(str2Bytes(resultMeta.treeId)),
      true,
      this._mtDepth
    );

    await tree.add(hindex, hvalue);
  }

  /** binds merkle tree in the indexed db storage to the new identifiers */
  async bindMerkleTreeToNewIdentifier(oldIdentifier: string, newIdentifier: string): Promise<void> {
    const meta = await get(oldIdentifier, this._merkleTreeMetaStore);
    if (!meta || !meta?.length) {
      throw new Error(`Merkle tree meta not found for identifier ${oldIdentifier}`);
    }

    const treesMeta = meta.map((m) => ({ ...m, identifier: newIdentifier }));

    await del(oldIdentifier, this._merkleTreeMetaStore);
    await set(newIdentifier, treesMeta, this._merkleTreeMetaStore);
    await set(oldIdentifier, newIdentifier, this._bindingStore);
  }
}<|MERGE_RESOLUTION|>--- conflicted
+++ resolved
@@ -33,7 +33,7 @@
    */
   constructor(private readonly _mtDepth: number) {
     this._merkleTreeMetaStore = createStore(
-      `${ MerkleTreeIndexedDBStorage.storageKeyMeta}-db`,
+      `${MerkleTreeIndexedDBStorage.storageKeyMeta}-db`,
       MerkleTreeIndexedDBStorage.storageKeyMeta
     );
     this._bindingStore = createStore(
@@ -59,14 +59,9 @@
       }
       return treesMeta;
     };
-<<<<<<< HEAD
-    const meta = await get(identifier, this._merkleTreeMetaStore);
-    if (meta) {
-=======
 
     const existingBinging = await get(identifier, this._bindingStore);
     if (existingBinging) {
->>>>>>> 98117730
       throw new Error(
         `Present merkle tree meta information in the store for current identifier ${identifier}`
       );
