<<<<<<< HEAD
import { BjjProvider, KMS, KmsKeyId, KmsKeyType } from './kms';
import {
  Blockchain,
  buildDIDType,
  Claim,
  ClaimOptions,
  DidMethod,
  Id,
  NetworkId,
  SchemaHash,
  getUnixTimestamp
} from '@iden3/js-iden3-core';
import { Signature } from '@iden3/js-crypto';
import { hashElems, ZERO_HASH } from '@iden3/js-merkletree';
import { models } from '../constants';
import { IdentityMerkleTrees } from '../merkle-tree';
import { subjectPositionIndex, treeEntryFromCoreClaim } from './common';
import { Iden3Credential } from '../schema-processor';
import { ClaimRequest, createIden3Credential } from './helper';
=======
import { KmsKeyType } from './kms/kms';
import { BjjProvider, KMS, KmsKeyId } from './kms';
import { Claim, Id } from '@iden3/js-iden3-core';
import { Signature } from '@iden3/js-crypto';
>>>>>>> 343c2623

// IdentityStatus represents type for state Status
export enum IdentityStatus {
  Created = 'created',
  // StatusTransacted is a status for state that was published but result is not known
  Transacted = 'transacted',
  // StatusConfirmed is a status for confirmed transaction
  Confirmed = 'confirmed',
  // StatusFailed is a status for failed transaction
  Failed = 'failed'
}

// IdentityState identity state model
export interface IdentityState {
  stateId: number;
  identifier: string;
  state?: string;
  rootOfRoots?: string;
  claimsTreeRoot?: string;
  revocationTreeRoot?: string;
  blockTimestamp?: number;
  blockNumber?: number;
  txId?: string;
  previousState?: string;
  status?: IdentityStatus;
  modifiedAt?: string;
  createdAt?: string;
}

export interface IIdentityWallet {
  createIdentity(seed: Uint8Array): Promise<{ identifier: Id, credential: Iden3Credential }>;
  createProfile(nonce: number): Promise<void>;
  generateKey(): Promise<KmsKeyId>;
  getLatestStateById(id: Id): IdentityState;
  generateMtp(credential): Promise<Claim>;
  generateNonRevocationProof(credential): Promise<Claim>;
  getGenesisIdentifier(): Id;
  revokeKey(keyId: KmsKeyId): Promise<void>;
  getIdentityInfo(id: Id): Promise<IdentityState>;
  sign(payload, credential): Promise<Signature>;
}

export class IdentityWallet implements IIdentityWallet{
  private kms: KMS;
  constructor() {
    const bjjProvider = new BjjProvider(KmsKeyType.BabyJubJub);
    const kms = new KMS();
    kms.registerKeyProvider(KmsKeyType.BabyJubJub, bjjProvider);
    this.kms = kms;
  }

  async createIdentity(seed: Uint8Array) {
    const seedPhrase: Uint8Array = new TextEncoder().encode('seedseedseedseedseedseedseedseed');
<<<<<<< HEAD
=======
    console.log('poseidon.hash([1])');
    // console.log(poseidon.hash([1]));
>>>>>>> 343c2623

    const identityMerkleTreesService = IdentityMerkleTrees.createIdentityMerkleTrees();
    const keyID = await this.kms.createKeyFromSeed(KmsKeyType.BabyJubJub, seedPhrase);

    const pubKey = await this.kms.publicKey(keyID);

    const schemaHash = SchemaHash.newSchemaHashFromHex(models.AuthBJJCredentialHash);
  
    const authClaim = Claim.newClaim(schemaHash,
      ClaimOptions.withIndexDataInts(pubKey.p[0], pubKey.p[1]),
      ClaimOptions.withRevocationNonce(0)
    );
    const revNonce = 0;
    authClaim.setRevocationNonce(revNonce);
    
    const entry = treeEntryFromCoreClaim(authClaim);
    
    await identityMerkleTreesService.addEntry(entry);

    const claimsTree = identityMerkleTreesService.claimsTree();

    const currentState = await hashElems([claimsTree.root.BigInt(), ZERO_HASH.BigInt(), ZERO_HASH.BigInt()]);
  
  
    const didType = buildDIDType(DidMethod.Iden3, Blockchain.Polygon, NetworkId.Mumbai);
    const identifier = Id.idGenesisFromIdenState(didType, currentState.BigInt());
    
    identityMerkleTreesService.bindToIdentifier(identifier);
    
    const schema = JSON.parse(models.AuthBJJCredentialSchemaJSON);
    
    const expiration = authClaim.getExpirationDate() ? getUnixTimestamp(authClaim.getExpirationDate()): 0;
    
    const request: ClaimRequest = {
      credentialSchema: models.AuthBJJCredentialURL,
      type: models.AuthBJJCredential,
      credentialSubject: {
        x: pubKey.p[0].toString(),
        y: pubKey.p[1].toString(),
      },
      subjectPosition: subjectPositionIndex(authClaim.getIdPosition()),
      version: 0,
      expiration,
      revNonce: revNonce
    };
    let credential: Iden3Credential = null;
    try {
      credential = createIden3Credential(identifier, request, schema);
  
    } catch (e) {
      throw new Error('Error create Iden3Credential');
    }
  
    return {
      identifier,
      credential
    };
  }
  
  createProfile(nonce: number): Promise<void> {
    return Promise.resolve(undefined);
  }
  
  generateKey(): Promise<KmsKeyId> {
    return Promise.resolve(undefined);
  }
  
  generateMtp(credential): Promise<Claim> {
    return Promise.resolve(undefined);
  }
  
  generateNonRevocationProof(credential): Promise<Claim> {
    return Promise.resolve(undefined);
  }
  
  getGenesisIdentifier(): Id {
    return undefined;
  }
  
  getIdentityInfo(id: Id): Promise<IdentityState> {
    return Promise.resolve(undefined);
  }
  
  getLatestStateById(id: Id): IdentityState {
    return undefined;
  }
  
  revokeKey(keyId: KmsKeyId): Promise<void> {
    return Promise.resolve(undefined);
  }
  
  sign(payload, credential): Promise<Signature> {
    return Promise.resolve(undefined);
  }
}<|MERGE_RESOLUTION|>--- conflicted
+++ resolved
@@ -1,4 +1,3 @@
-<<<<<<< HEAD
 import { BjjProvider, KMS, KmsKeyId, KmsKeyType } from './kms';
 import {
   Blockchain,
@@ -18,12 +17,6 @@
 import { subjectPositionIndex, treeEntryFromCoreClaim } from './common';
 import { Iden3Credential } from '../schema-processor';
 import { ClaimRequest, createIden3Credential } from './helper';
-=======
-import { KmsKeyType } from './kms/kms';
-import { BjjProvider, KMS, KmsKeyId } from './kms';
-import { Claim, Id } from '@iden3/js-iden3-core';
-import { Signature } from '@iden3/js-crypto';
->>>>>>> 343c2623
 
 // IdentityStatus represents type for state Status
 export enum IdentityStatus {
@@ -77,11 +70,6 @@
 
   async createIdentity(seed: Uint8Array) {
     const seedPhrase: Uint8Array = new TextEncoder().encode('seedseedseedseedseedseedseedseed');
-<<<<<<< HEAD
-=======
-    console.log('poseidon.hash([1])');
-    // console.log(poseidon.hash([1]));
->>>>>>> 343c2623
 
     const identityMerkleTreesService = IdentityMerkleTrees.createIdentityMerkleTrees();
     const keyID = await this.kms.createKeyFromSeed(KmsKeyType.BabyJubJub, seedPhrase);
@@ -103,11 +91,11 @@
 
     const claimsTree = identityMerkleTreesService.claimsTree();
 
-    const currentState = await hashElems([claimsTree.root.BigInt(), ZERO_HASH.BigInt(), ZERO_HASH.BigInt()]);
+    const currentState = await hashElems([claimsTree.root.bigInt(), ZERO_HASH.bigInt(), ZERO_HASH.bigInt()]);
   
   
     const didType = buildDIDType(DidMethod.Iden3, Blockchain.Polygon, NetworkId.Mumbai);
-    const identifier = Id.idGenesisFromIdenState(didType, currentState.BigInt());
+    const identifier = Id.idGenesisFromIdenState(didType, currentState.bigInt());
     
     identityMerkleTreesService.bindToIdentifier(identifier);
     
