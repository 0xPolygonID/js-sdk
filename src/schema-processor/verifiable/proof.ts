import { Claim as CoreClaim, Id } from '@iden3/js-iden3-core';
import { Proof } from '@iden3/js-merkletree';
import { ProofType } from './constants';
<<<<<<< HEAD
import { CredentialStatus } from './credential';
=======
>>>>>>> b8754f26

// State represents the state of the issuer
export interface State {
  txId?: string;
  blockTimestamp?: number;
  blockNumber?: number;
  rootOfRoots?: string;
  claimsTreeRoot?: string;
  revocationTreeRoot?: string;
  value?: string;
  status?: string;
}

// IssuerData is the data that is used to create a proof
export interface IssuerData {
  id?: Id;
  state?: State;
  authCoreClaim?: CoreClaim;
  mtp?: Proof;
<<<<<<< HEAD
  revocationStatus?: CredentialStatus;
=======
  credentialStatus: object;
>>>>>>> b8754f26
}

// Iden3SparseMerkleProof JSON-LD structure
export class Iden3SparseMerkleProof {
  type: ProofType;
  issuerData: IssuerData;
  mtp: Proof;
  coreClaim: string;
}

// BJJSignatureProof2021 JSON-LD BBJJSignatureProof
export class BJJSignatureProof2021 {
  type: ProofType;
  issuerData: IssuerData;
  signature: string;
  coreClaim: string;
}<|MERGE_RESOLUTION|>--- conflicted
+++ resolved
@@ -1,10 +1,6 @@
 import { Claim as CoreClaim, Id } from '@iden3/js-iden3-core';
 import { Proof } from '@iden3/js-merkletree';
 import { ProofType } from './constants';
-<<<<<<< HEAD
-import { CredentialStatus } from './credential';
-=======
->>>>>>> b8754f26
 
 // State represents the state of the issuer
 export interface State {
@@ -24,11 +20,7 @@
   state?: State;
   authCoreClaim?: CoreClaim;
   mtp?: Proof;
-<<<<<<< HEAD
-  revocationStatus?: CredentialStatus;
-=======
   credentialStatus: object;
->>>>>>> b8754f26
 }
 
 // Iden3SparseMerkleProof JSON-LD structure
