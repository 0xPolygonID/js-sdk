--- conflicted
+++ resolved
@@ -1,18 +1,14 @@
 'use strict';
 
 import { RemoteDocument, Url } from 'jsonld/jsonld-spec';
-import 'cross-fetch/polyfill';
 import https from 'https';
 import http from 'http';
 import { parseLinkHeader } from 'jsonld/lib/util';
 import { LINK_HEADER_CONTEXT } from 'jsonld/lib/constants';
 import JsonLdError from 'jsonld/lib/JsonLdError';
 import { prependBase } from 'jsonld/lib/url';
-<<<<<<< HEAD
-=======
 // eslint-disable-next-line  @typescript-eslint/no-var-requires
 import axios from 'axios';
->>>>>>> 4672b0f7
 
 /**
  * Creates a built-in node document loader.
@@ -201,14 +197,8 @@
         options.agent = httpAgent;
       }
     }
-<<<<<<< HEAD
-    const res = await fetch(url, { headers, redirect: options.redirect });
-    const body = await res.text();
-    return { res, body };
-=======
     const res = await axios.get(url, options);
     return { res, body: res.data };
->>>>>>> 4672b0f7
   } catch (e) {
     // HTTP errors have a response in them
     // ky considers redirects HTTP errors
