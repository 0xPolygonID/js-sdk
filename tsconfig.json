--- conflicted
+++ resolved
@@ -4,11 +4,7 @@
     "declarationDir": "./dist/types",
     "outDir": "dist/cjs",
     "sourceMap": true,
-<<<<<<< HEAD
-    "target": "ES2020",
-=======
     "target": "es2020",
->>>>>>> 4672b0f7
     "moduleResolution": "Node",
     "resolveJsonModule": true,
     "allowSyntheticDefaultImports": true,
