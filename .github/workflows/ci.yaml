name: Build, Lint and Test
on: push
jobs:
  build:
<<<<<<< HEAD
    strategy:
      matrix:
        version: ['lts/*']
    timeout-minutes: 12
=======
    timeout-minutes: 7
>>>>>>> b1055378
    runs-on: ubuntu-latest
    steps:
      - name: Checkout
        uses: actions/checkout@v4

      - name: Setup Node.js
        uses: actions/setup-node@v4
        with:
          node-version: 'lts/*'

      - name: Cache node modules
        uses: actions/cache@v4
        with:
          # npm cache files are stored in `~/.npm` on Linux/macOS
          path: ~/.npm
          key: cache-${{ runner.os }}-${{ hashFiles('**/package-lock.json') }}

      - name: Install dependencies
        run: npm ci

      - name: Run Prettier
        run: npm run format:check

      - name: Run ESLint
        run: npm run lint:check

      - name: Build
        run: npm run build

      - name: Download regular circuits for CI 'latest.zip' from S3
        run: mkdir ./tests/proofs/testdata && wget https://iden3-circuits-bucket.s3.eu-west-1.amazonaws.com/latest.zip -P ./tests/proofs/testdata

      - name: Unzip circuits to folder
        run: cd ./tests/proofs/testdata && unzip latest.zip && cd - && pwd

      - name: Run Tests
        env:
          IPFS_URL: ${{ secrets.IPFS_URL }}
          WALLET_KEY: ${{ secrets.WALLET_KEY }}
          RPC_URL: ${{ secrets.RPC_URL }}
          RHS_URL: ${{ secrets.RHS_URL }}
          STATE_CONTRACT_ADDRESS: ${{ secrets.STATE_CONTRACT_ADDRESS }}
          RHS_CONTRACT_ADDRESS: ${{ secrets.RHS_CONTRACT_ADDRESS }}
        run: npm run test<|MERGE_RESOLUTION|>--- conflicted
+++ resolved
@@ -2,14 +2,10 @@
 on: push
 jobs:
   build:
-<<<<<<< HEAD
     strategy:
       matrix:
         version: ['lts/*']
     timeout-minutes: 12
-=======
-    timeout-minutes: 7
->>>>>>> b1055378
     runs-on: ubuntu-latest
     steps:
       - name: Checkout
