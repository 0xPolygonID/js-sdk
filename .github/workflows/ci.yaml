--- conflicted
+++ resolved
@@ -2,12 +2,6 @@
 on: push
 jobs:
   build:
-<<<<<<< HEAD
-    strategy:
-      matrix:
-        version: ['lts/*']
-=======
->>>>>>> fcfebb60
     timeout-minutes: 12
     runs-on: ubuntu-latest
     steps:
