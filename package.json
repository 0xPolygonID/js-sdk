{
  "name": "@iden3/polygonid-js-sdk",
  "version": "0.0.1",
  "description": "SDK to work with Polygon ID",
  "exports": {
    ".": {
      "import": {
        "types": "./dist/types/index.d.ts",
        "module": "./dist/esm/index.js",
        "default": "./dist/esm/index.js"
      },
      "require": {
        "types": "./dist/types/index.d.ts",
        "module": "./dist/cjs/index.js",
        "default": "./dist/cjs/index.js"
      }
    }
  },
  "main": "index.js",
  "types": "./dist/types/index.d.ts",
  "module": "./dist/esm/index.js",
  "source": "./src/index.ts",
  "scripts": {
    "clean": "rimraf ./dist",
    "dev:browse:example": "webpack serve --config webpack.config.dev.js",
    "dev:watch": "webpack --watch --progress --config webpack.config.watch.js",
    "dev:watch:analize": "webpack --env analize --watch --progress --config webpack.config.watch.js",
    "build": "npm run clean && webpack --progress --config webpack.config.prod.js --mode=production",
    "test:coverage": "jest --coverage",
    "test": "jest",
    "test:watch": "jest --watch"
  },
  "repository": {
    "type": "git",
    "url": "git+https://github.com/iden3/polygonid-js-sdk.git"
  },
  "author": "",
  "license": "ISC",
  "bugs": {
    "url": "https://github.com/iden3/polygonid-js-sdk/issues"
  },
  "homepage": "https://github.com/iden3/polygonid-js-sdk#readme",
  "devDependencies": {
    "@types/jest": "^29.2.0",
    "@typescript-eslint/eslint-plugin": "^5.41.0",
    "clean-webpack-plugin": "^4.0.0",
    "eslint-config-prettier": "^8.5.0",
    "eslint-plugin-prettier": "^4.2.1",
    "html-webpack-plugin": "^5.5.0",
    "jest": "^29.2.2",
    "prettier": "^2.7.1",
    "rimraf": "^2.7.1",
    "terser-webpack-plugin": "^5.3.5",
    "ts-loader": "^9.4.1",
    "ts-jest": "^29.0.3",
    "typescript": "^4.8.4",
    "webpack": "^5.74.0",
    "webpack-bundle-analyzer": "^4.7.0",
    "webpack-cli": "^4.10.0",
    "webpack-dev-server": "^4.11.1"
  },
  "dependencies": {
<<<<<<< HEAD
    "@iden3/js-iden3-auth": "^0.1.3-intermediate",
    "@iden3/js-iden3-core": "file:../vendor/js-iden3-core",
    "@iden3/js-jwz": "file:../vendor/js-jwz",
=======
    "@iden3/js-iden3-core": "file:../js-iden3-core",
>>>>>>> b5f3e37f
    "assert": "^2.0.0",
    "base58-js": "^1.0.4",
    "browserify": "^17.0.0",
    "circomlibjs": "^0.1.7",
    "cross-sha256": "^1.2.0",
    "crypto-browserify": "^3.12.0",
    "os-browserify": "^0.3.0",
<<<<<<< HEAD
    "rfc4648": "^1.5.2",
=======
    "snarkjs": "^0.5.0",
>>>>>>> b5f3e37f
    "stream-browserify": "^3.0.0"

  },
  "browserslist": {
    "production": [
      ">0.2%",
      "not dead",
      "not op_mini all"
    ],
    "development": [
      "last 1 chrome version",
      "last 1 firefox version",
      "last 1 safari version"
    ]
  }
}<|MERGE_RESOLUTION|>--- conflicted
+++ resolved
@@ -60,13 +60,9 @@
     "webpack-dev-server": "^4.11.1"
   },
   "dependencies": {
-<<<<<<< HEAD
     "@iden3/js-iden3-auth": "^0.1.3-intermediate",
-    "@iden3/js-iden3-core": "file:../vendor/js-iden3-core",
-    "@iden3/js-jwz": "file:../vendor/js-jwz",
-=======
     "@iden3/js-iden3-core": "file:../js-iden3-core",
->>>>>>> b5f3e37f
+    "@iden3/js-jwz": "file:../js-jwz",
     "assert": "^2.0.0",
     "base58-js": "^1.0.4",
     "browserify": "^17.0.0",
@@ -74,13 +70,9 @@
     "cross-sha256": "^1.2.0",
     "crypto-browserify": "^3.12.0",
     "os-browserify": "^0.3.0",
-<<<<<<< HEAD
     "rfc4648": "^1.5.2",
-=======
     "snarkjs": "^0.5.0",
->>>>>>> b5f3e37f
     "stream-browserify": "^3.0.0"
-
   },
   "browserslist": {
     "production": [
