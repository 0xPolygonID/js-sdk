{
  "name": "@0xpolygonid/js-sdk",
<<<<<<< HEAD
  "version": "1.0.0-beta.12",
=======
  "version": "1.0.0-beta.14",
>>>>>>> 98117730
  "description": "SDK to work with Polygon ID",
  "main": "dist/cjs/index.js",
  "module": "dist/esm_esbuild/index.js",
  "source": "./src/index.ts",
  "esm:esbuild": "dist/esm_esbuild/index.js",
  "typings": "dist/types/index.d.ts",
  "files": [
    "dist",
    "src",
    "tsconfig.json",
    "scripts",
    "config"
  ],
  "scripts": {
    "build": "npm run clean && npm run build:esm && npm run build:umd && npm run build:esm:esbuild && npm run build:tsc",
    "build:esm:esbuild": "node ./scripts/esm.config.js",
    "build:umd": "node ./scripts/umd.config.js",
    "build:tsc": "tsc --module commonjs",
    "build:esm": "tsc -p config/tsconfig.esm.json",
    "clean": "rimraf ./dist",
    "prepare": "npm run build",
    "doc:extract": "ts-node ./scripts/doc-extract.ts",
    "doc:documenter": "ts-node ./scripts/doc-documenter.ts",
    "doc:build": "npm run doc:extract && npm run doc:documenter",
    "doc:watch:website": "ts-node ./scripts/doc-watch.ts",
    "tsc:declaration:watch": "tsc --watch --module commonjs --emitDeclarationOnly",
<<<<<<< HEAD
    "test": "mocha --require ts-node/register tests/**/*.ts -t 60000",
    "test:watch": "mocha -p --require ts-node/register tests/**/*.ts -t 60000 --watch",
    "lint": "eslint --fix --ext .js,.ts src/** tests/**",
=======
    "test": "mocha --require ts-node/register tests/**/*.ts -t 120000",
    "test:watch": "mocha -p --require ts-node/register tests/**/*.ts -t 120000 --watch",
    "lint": "eslint --fix --ext .js,.ts src/**",
>>>>>>> 98117730
    "format": "prettier --write \"src/**/*.ts\" \"tests/**/*.ts\"",
    "deps:check": "madge --circular --extensions ts ./"
  },
  "repository": {
    "type": "git",
    "url": "https://github.com/0xPolygonID/js-sdk.git"
  },
  "author": "",
  "license": "AGPL-3.0",
  "bugs": {
    "url": "https://github.com/0xPolygonID/js-sdk/issues"
  },
  "homepage": "https://github.com/0xPolygonID/js-sdk#readme",
  "devDependencies": {
    "@esbuild-plugins/node-globals-polyfill": "^0.1.1",
    "@esbuild-plugins/node-modules-polyfill": "^0.1.4",
    "@microsoft/api-documenter": "^7.20.1",
    "@microsoft/api-extractor": "^7.34.4",
    "@types/chai": "^4.3.4",
    "@types/chai-as-promised": "^7.1.5",
    "@types/jsonld": "^1.4.8",
    "@types/mocha": "^10.0.1",
    "@types/node": "^18.11.17",
    "@typescript-eslint/eslint-plugin": "^5.41.0",
    "chai": "^4.3.7",
    "chai-as-promised": "^7.1.1",
    "chokidar": "^3.5.3",
    "esbuild": "^0.15.15",
    "eslint-config-prettier": "^8.5.0",
    "eslint-plugin-prettier": "^4.2.1",
    "fetch-mock": "^9.11.0",
    "madge": "^6.0.0",
    "mocha": "10.2.0",
    "prettier": "^2.7.1",
    "rimraf": "^2.7.1",
    "ts-loader": "^9.4.1",
    "ts-node": "^10.9.1",
    "typescript": "^4.8.4"
  },
  "dependencies": {
    "@iden3/js-crypto": "1.0.0-beta.1",
    "@iden3/js-iden3-core": "https://github.com/iden3/js-iden3-core#v2",
    "@iden3/js-jsonld-merklization": "1.0.0-beta.15",
    "@iden3/js-jwz": "1.0.0-beta.2",
    "@iden3/js-merkletree": "1.0.0-beta.5",
    "@lumeweb/js-sha3-browser": "^0.8.1",
    "ajv": "^8.12.0",
    "base58-js": "^1.0.4",
    "buffer-browserify": "^0.2.5",
    "cross-sha256": "^1.2.0",
    "crypto-browserify": "^3.12.0",
    "did-jwt": "^6.11.6",
    "did-resolver": "^4.1.0",
    "elliptic": "^6.5.4",
    "ethers": "^5.7.2",
    "ffjavascript": "^0.2.57",
    "idb-keyval": "^6.2.0",
    "ipfs-http-client": "56.0.3",
    "jsonld": "^8.1.1",
    "multiformats": "^9.6.5",
    "rfc4648": "^1.5.2",
    "snarkjs": "^0.5.0",
    "uint8arrays": "^3.0.0",
    "uuid": "^9.0.0"
  },
  "browserslist": {
    "production": [
      ">0.2%",
      "not dead",
      "not op_mini all"
    ],
    "development": [
      "last 1 chrome version",
      "last 1 firefox version",
      "last 1 safari version"
    ]
  }
}<|MERGE_RESOLUTION|>--- conflicted
+++ resolved
@@ -1,10 +1,6 @@
 {
   "name": "@0xpolygonid/js-sdk",
-<<<<<<< HEAD
-  "version": "1.0.0-beta.12",
-=======
-  "version": "1.0.0-beta.14",
->>>>>>> 98117730
+  "version": "1.0.0-beta.15",
   "description": "SDK to work with Polygon ID",
   "main": "dist/cjs/index.js",
   "module": "dist/esm_esbuild/index.js",
@@ -31,15 +27,8 @@
     "doc:build": "npm run doc:extract && npm run doc:documenter",
     "doc:watch:website": "ts-node ./scripts/doc-watch.ts",
     "tsc:declaration:watch": "tsc --watch --module commonjs --emitDeclarationOnly",
-<<<<<<< HEAD
-    "test": "mocha --require ts-node/register tests/**/*.ts -t 60000",
-    "test:watch": "mocha -p --require ts-node/register tests/**/*.ts -t 60000 --watch",
     "lint": "eslint --fix --ext .js,.ts src/** tests/**",
-=======
     "test": "mocha --require ts-node/register tests/**/*.ts -t 120000",
-    "test:watch": "mocha -p --require ts-node/register tests/**/*.ts -t 120000 --watch",
-    "lint": "eslint --fix --ext .js,.ts src/**",
->>>>>>> 98117730
     "format": "prettier --write \"src/**/*.ts\" \"tests/**/*.ts\"",
     "deps:check": "madge --circular --extensions ts ./"
   },
