{
  "name": "@0xpolygonid/js-sdk",
<<<<<<< HEAD
  "version": "1.38.0",
=======
  "version": "1.37.5",
>>>>>>> 6eb7f178
  "description": "SDK to work with Polygon ID",
  "source": "./src/index.ts",
  "exports": {
    ".": {
      "node": {
        "import": "./dist/node/esm/index.js",
        "require": "./dist/node/cjs/index.cjs"
      },
      "browser": "./dist/browser/esm/index.js",
      "umd": "./dist/browser/umd/index.global.js",
      "types": "./dist/types/index.d.ts"
    }
  },
  "type": "module",
  "sideEffects": false,
  "types": "dist/types/index.d.ts",
  "files": [
    "dist",
    "src"
  ],
  "scripts": {
    "build:types": "tsc --declaration --emitDeclarationOnly",
    "build": "npm run clean && tsup && npm run build:types",
    "clean": "rimraf ./dist",
    "test": "vitest run --bail=1",
    "lint": "eslint --fix src tests",
    "lint:check": "eslint src tests",
    "format": "prettier --write \"src/**/*.ts\" \"tests/**/*.ts\"",
    "format:check": "prettier \"src/**/*.ts\" \"tests/**/*.ts\" --check"
  },
  "repository": {
    "type": "git",
    "url": "https://github.com/0xPolygonID/js-sdk.git"
  },
  "author": "",
  "license": "MIT or Apache-2.0",
  "bugs": {
    "url": "https://github.com/0xPolygonID/js-sdk/issues"
  },
  "homepage": "https://github.com/0xPolygonID/js-sdk#readme",
  "devDependencies": {
    "@cspell/eslint-plugin": "8.19.4",
    "@iden3/eslint-config": "https://github.com/iden3/eslint-config",
    "@solana/spl-token": "0.1.8",
    "@typechain/ethers-v6": "0.5.1",
    "@types/jsonld": "1.5.15",
    "@types/node": "24.4.0",
    "@types/pubsub-js": "1.8.6",
    "@types/uuid": "10.0.0",
    "bs58": "6.0.0",
    "dotenv": "17.2.2",
    "nock": "14.0.10",
    "rimraf": "6.0.1",
    "ts-node": "10.9.2",
    "tsup": "8.5.0",
    "typescript": "5.9.2",
    "vitest": "3.2.4"
  },
  "peerDependencies": {
    "@iden3/js-crypto": "1.3.2",
    "@iden3/js-iden3-core": "1.8.0",
    "@iden3/js-jsonld-merklization": "1.7.2",
    "@iden3/js-jwz": "1.12.2",
    "@iden3/js-merkletree": "1.5.1",
    "ffjavascript": "0.3.1",
    "rfc4648": "1.5.4",
    "snarkjs": "0.7.5"
  },
  "dependencies": {
    "@iden3/onchain-non-merklized-issuer-base-abi": "0.0.3",
    "@iden3/universal-verifier-v2-abi": "2.0.2",
    "@noble/curves": "1.9.2",
    "@solana/web3.js": "1.98.4",
    "ajv": "8.17.1",
    "ajv-formats": "3.0.1",
    "borsh": "0.7.0",
    "did-jwt": "8.0.18",
    "did-resolver": "4.1.0",
    "ethers": "6.15.0",
    "idb-keyval": "6.2.2",
    "jose": "^6.1.0",
    "jsonld": "8.3.3",
    "pubsub-js": "1.9.5",
    "quick-lru": "7.0.1",
    "uuid": "13.0.0"
  },
  "browserslist": {
    "production": [
      ">0.2%",
      "not dead",
      "not op_mini all"
    ],
    "development": [
      "last 1 chrome version",
      "last 1 firefox version",
      "last 1 safari version"
    ]
  },
  "engines": {
    "node": ">=20.11.0"
  }
}<|MERGE_RESOLUTION|>--- conflicted
+++ resolved
@@ -1,10 +1,6 @@
 {
   "name": "@0xpolygonid/js-sdk",
-<<<<<<< HEAD
   "version": "1.38.0",
-=======
-  "version": "1.37.5",
->>>>>>> 6eb7f178
   "description": "SDK to work with Polygon ID",
   "source": "./src/index.ts",
   "exports": {
