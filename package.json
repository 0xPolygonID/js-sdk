--- conflicted
+++ resolved
@@ -1,10 +1,6 @@
 {
   "name": "@0xpolygonid/js-sdk",
-<<<<<<< HEAD
-  "version": "1.11.2",
-=======
-  "version": "1.12.0",
->>>>>>> a82be9bf
+  "version": "1.12.1",
   "description": "SDK to work with Polygon ID",
   "main": "dist/node/cjs/index.js",
   "module": "dist/node/esm/index.js",
