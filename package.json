--- conflicted
+++ resolved
@@ -1,10 +1,6 @@
 {
   "name": "@0xpolygonid/js-sdk",
-<<<<<<< HEAD
-  "version": "1.17.6",
-=======
-  "version": "1.17.8",
->>>>>>> 1e72293e
+  "version": "1.17.9",
   "description": "SDK to work with Polygon ID",
   "main": "dist/node/cjs/index.js",
   "module": "dist/node/esm/index.js",
