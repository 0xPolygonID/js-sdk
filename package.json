--- conflicted
+++ resolved
@@ -1,10 +1,6 @@
 {
   "name": "@0xpolygonid/js-sdk",
-<<<<<<< HEAD
-  "version": "1.23.0",
-=======
-  "version": "1.24.0",
->>>>>>> 335d1985
+  "version": "1.25.0",
   "description": "SDK to work with Polygon ID",
   "main": "dist/node/cjs/index.js",
   "module": "dist/node/esm/index.js",
