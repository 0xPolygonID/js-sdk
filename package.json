--- conflicted
+++ resolved
@@ -1,10 +1,6 @@
 {
   "name": "@0xpolygonid/js-sdk",
-<<<<<<< HEAD
-  "version": "1.35.3",
-=======
   "version": "1.35.6",
->>>>>>> cbf046b5
   "description": "SDK to work with Polygon ID",
   "source": "./src/index.ts",
   "exports": {
