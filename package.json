--- conflicted
+++ resolved
@@ -1,10 +1,6 @@
 {
   "name": "@0xpolygonid/js-sdk",
-<<<<<<< HEAD
-  "version": "1.30.1",
-=======
   "version": "1.31.0",
->>>>>>> 0fe15aac
   "description": "SDK to work with Polygon ID",
   "main": "dist/node/cjs/index.js",
   "module": "dist/node/esm/index.js",
