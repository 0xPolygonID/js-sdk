{
  "name": "@iden3/polygonid-js-sdk",
  "version": "0.0.1",
  "description": "SDK to work with Polygon ID",
  "exports": {
    ".": {
      "import": {
        "types": "./dist/types/index.d.ts",
        "module": "./dist/esm/index.js",
        "default": "./dist/esm/index.js"
      },
      "require": {
        "types": "./dist/types/index.d.ts",
        "module": "./dist/cjs/index.js",
        "default": "./dist/cjs/index.js"
      }
    }
  },
  "main": "index.js",
  "types": "./dist/types/index.d.ts",
  "module": "./dist/esm/index.js",
  "source": "./src/index.ts",
  "scripts": {
    "clean": "rimraf ./dist",
    "test": "jest",
    "dev:browse:example": "webpack serve --config webpack.config.dev.js",
    "dev:watch": "webpack --watch --progress --config webpack.config.watch.js",
    "dev:watch:analize": "webpack --env analize --watch --progress --config webpack.config.watch.js",
    "build": "npm run clean && webpack --progress --config webpack.config.prod.js --mode=production",
    "test:coverage": "jest --coverage",
    "test": "jest",
    "test:watch": "jest --watch",
    "lint": "eslint --fix --ext .js,.ts src/**"
  },
  "repository": {
    "type": "git",
    "url": "git+https://github.com/iden3/polygonid-js-sdk.git"
  },
  "author": "",
  "license": "ISC",
  "bugs": {
    "url": "https://github.com/iden3/polygonid-js-sdk/issues"
  },
  "homepage": "https://github.com/iden3/polygonid-js-sdk#readme",
  "devDependencies": {
    "@types/jest": "^29.2.0",
    "@typescript-eslint/eslint-plugin": "^5.41.0",
    "clean-webpack-plugin": "^4.0.0",
    "eslint-config-prettier": "^8.5.0",
    "eslint-plugin-prettier": "^4.2.1",
    "html-webpack-plugin": "^5.5.0",
    "jest": "^29.2.2",
    "prettier": "^2.7.1",
    "rimraf": "^2.7.1",
    "terser-webpack-plugin": "^5.3.5",
    "ts-jest": "^29.0.3",
    "ts-loader": "^9.4.1",
    "ts-jest": "^29.0.3",
    "typescript": "^4.8.4",
    "webpack": "^5.74.0",
    "webpack-bundle-analyzer": "^4.7.0",
    "webpack-cli": "^4.10.0",
    "webpack-dev-server": "^4.11.1"
  },
  "dependencies": {
    "@iden3/js-iden3-auth": "^0.1.3-intermediate",
    "@iden3/js-iden3-core": "file:../js-iden3-core",
<<<<<<< HEAD
    "@iden3/js-merkletree": "file:../js-merkletree",
=======
    "@iden3/js-jwz": "file:../js-jwz",
>>>>>>> f549e641
    "assert": "^2.0.0",
    "base58-js": "^1.0.4",
    "browserify": "^17.0.0",
    "circomlibjs": "^0.1.7",
    "cross-sha256": "^1.2.0",
    "crypto-browserify": "^3.12.0",
    "os-browserify": "^0.3.0",
    "rfc4648": "^1.5.2",
    "snarkjs": "^0.5.0",
    "stream-browserify": "^3.0.0"
  },
  "browserslist": {
    "production": [
      ">0.2%",
      "not dead",
      "not op_mini all"
    ],
    "development": [
      "last 1 chrome version",
      "last 1 firefox version",
      "last 1 safari version"
    ]
  }
}<|MERGE_RESOLUTION|>--- conflicted
+++ resolved
@@ -65,11 +65,8 @@
   "dependencies": {
     "@iden3/js-iden3-auth": "^0.1.3-intermediate",
     "@iden3/js-iden3-core": "file:../js-iden3-core",
-<<<<<<< HEAD
     "@iden3/js-merkletree": "file:../js-merkletree",
-=======
     "@iden3/js-jwz": "file:../js-jwz",
->>>>>>> f549e641
     "assert": "^2.0.0",
     "base58-js": "^1.0.4",
     "browserify": "^17.0.0",
