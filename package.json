--- conflicted
+++ resolved
@@ -1,10 +1,6 @@
 {
   "name": "@0xpolygonid/js-sdk",
-<<<<<<< HEAD
-  "version": "1.28.0",
-=======
   "version": "1.32.5",
->>>>>>> 1bd5bb73
   "description": "SDK to work with Polygon ID",
   "source": "./src/index.ts",
   "exports": {
